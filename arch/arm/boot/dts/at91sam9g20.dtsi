/*
 * at91sam9g20.dtsi - Device Tree Include file for AT91SAM9G20 family SoC
 *
 *  Copyright (C) 2012 Jean-Christophe PLAGNIOL-VILLARD <plagnioj@jcrosoft.com>
 *
 * Licensed under GPLv2.
 */

#include "at91sam9260.dtsi"

/ {
	model = "Atmel AT91SAM9G20 family SoC";
	compatible = "atmel,at91sam9g20";

	memory {
		reg = <0x20000000 0x08000000>;
	};

	ahb {
		apb {
			i2c0: i2c@fffac000 {
				compatible = "atmel,at91sam9g20-i2c";
			};

			adc0: adc@fffe0000 {
				atmel,adc-startup-time = <40>;
			};

			pmc: pmc@fffffc00 {
				plla: pllack {
					atmel,clk-input-range = <2000000 32000000>;
					atmel,pll-clk-output-ranges = <745000000 800000000 0 0>,
								<695000000 750000000 1 0>,
								<645000000 700000000 2 0>,
								<595000000 650000000 3 0>,
								<545000000 600000000 0 1>,
								<495000000 550000000 1 1>,
								<445000000 500000000 2 1>,
								<400000000 450000000 3 1>;
				};

				pllb: pllbck {
<<<<<<< HEAD
=======
					compatible = "atmel,at91sam9g20-clk-pllb";
>>>>>>> 9e82bf01
					atmel,clk-input-range = <2000000 32000000>;
					atmel,pll-clk-output-ranges = <30000000 100000000 0 0>;
				};

				mck: masterck {
					atmel,clk-output-range = <0 133000000>;
					atmel,clk-divisors = <1 2 4 6>;
				};
			};
		};
	};
};<|MERGE_RESOLUTION|>--- conflicted
+++ resolved
@@ -40,10 +40,7 @@
 				};
 
 				pllb: pllbck {
-<<<<<<< HEAD
-=======
 					compatible = "atmel,at91sam9g20-clk-pllb";
->>>>>>> 9e82bf01
 					atmel,clk-input-range = <2000000 32000000>;
 					atmel,pll-clk-output-ranges = <30000000 100000000 0 0>;
 				};
