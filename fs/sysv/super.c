--- conflicted
+++ resolved
@@ -555,10 +555,7 @@
 	.fs_flags	= FS_REQUIRES_DEV,
 };
 MODULE_ALIAS_FS("v7");
-<<<<<<< HEAD
-=======
 MODULE_ALIAS("v7");
->>>>>>> e4aa937e
 
 static int __init init_sysv_fs(void)
 {
