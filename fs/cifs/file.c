/*
 *   fs/cifs/file.c
 *
 *   vfs operations that deal with files
 *
 *   Copyright (C) International Business Machines  Corp., 2002,2010
 *   Author(s): Steve French (sfrench@us.ibm.com)
 *              Jeremy Allison (jra@samba.org)
 *
 *   This library is free software; you can redistribute it and/or modify
 *   it under the terms of the GNU Lesser General Public License as published
 *   by the Free Software Foundation; either version 2.1 of the License, or
 *   (at your option) any later version.
 *
 *   This library is distributed in the hope that it will be useful,
 *   but WITHOUT ANY WARRANTY; without even the implied warranty of
 *   MERCHANTABILITY or FITNESS FOR A PARTICULAR PURPOSE.  See
 *   the GNU Lesser General Public License for more details.
 *
 *   You should have received a copy of the GNU Lesser General Public License
 *   along with this library; if not, write to the Free Software
 *   Foundation, Inc., 59 Temple Place, Suite 330, Boston, MA 02111-1307 USA
 */
#include <linux/fs.h>
#include <linux/backing-dev.h>
#include <linux/stat.h>
#include <linux/fcntl.h>
#include <linux/pagemap.h>
#include <linux/pagevec.h>
#include <linux/writeback.h>
#include <linux/task_io_accounting_ops.h>
#include <linux/delay.h>
#include <linux/mount.h>
#include <linux/slab.h>
#include <linux/swap.h>
#include <asm/div64.h>
#include "cifsfs.h"
#include "cifspdu.h"
#include "cifsglob.h"
#include "cifsproto.h"
#include "cifs_unicode.h"
#include "cifs_debug.h"
#include "cifs_fs_sb.h"
#include "fscache.h"


static inline int cifs_convert_flags(unsigned int flags)
{
	if ((flags & O_ACCMODE) == O_RDONLY)
		return GENERIC_READ;
	else if ((flags & O_ACCMODE) == O_WRONLY)
		return GENERIC_WRITE;
	else if ((flags & O_ACCMODE) == O_RDWR) {
		/* GENERIC_ALL is too much permission to request
		   can cause unnecessary access denied on create */
		/* return GENERIC_ALL; */
		return (GENERIC_READ | GENERIC_WRITE);
	}

	return (READ_CONTROL | FILE_WRITE_ATTRIBUTES | FILE_READ_ATTRIBUTES |
		FILE_WRITE_EA | FILE_APPEND_DATA | FILE_WRITE_DATA |
		FILE_READ_DATA);
}

static u32 cifs_posix_convert_flags(unsigned int flags)
{
	u32 posix_flags = 0;

	if ((flags & O_ACCMODE) == O_RDONLY)
		posix_flags = SMB_O_RDONLY;
	else if ((flags & O_ACCMODE) == O_WRONLY)
		posix_flags = SMB_O_WRONLY;
	else if ((flags & O_ACCMODE) == O_RDWR)
		posix_flags = SMB_O_RDWR;

	if (flags & O_CREAT) {
		posix_flags |= SMB_O_CREAT;
		if (flags & O_EXCL)
			posix_flags |= SMB_O_EXCL;
	} else if (flags & O_EXCL)
		cifs_dbg(FYI, "Application %s pid %d has incorrectly set O_EXCL flag but not O_CREAT on file open. Ignoring O_EXCL\n",
			 current->comm, current->tgid);

	if (flags & O_TRUNC)
		posix_flags |= SMB_O_TRUNC;
	/* be safe and imply O_SYNC for O_DSYNC */
	if (flags & O_DSYNC)
		posix_flags |= SMB_O_SYNC;
	if (flags & O_DIRECTORY)
		posix_flags |= SMB_O_DIRECTORY;
	if (flags & O_NOFOLLOW)
		posix_flags |= SMB_O_NOFOLLOW;
	if (flags & O_DIRECT)
		posix_flags |= SMB_O_DIRECT;

	return posix_flags;
}

static inline int cifs_get_disposition(unsigned int flags)
{
	if ((flags & (O_CREAT | O_EXCL)) == (O_CREAT | O_EXCL))
		return FILE_CREATE;
	else if ((flags & (O_CREAT | O_TRUNC)) == (O_CREAT | O_TRUNC))
		return FILE_OVERWRITE_IF;
	else if ((flags & O_CREAT) == O_CREAT)
		return FILE_OPEN_IF;
	else if ((flags & O_TRUNC) == O_TRUNC)
		return FILE_OVERWRITE;
	else
		return FILE_OPEN;
}

int cifs_posix_open(char *full_path, struct inode **pinode,
			struct super_block *sb, int mode, unsigned int f_flags,
			__u32 *poplock, __u16 *pnetfid, unsigned int xid)
{
	int rc;
	FILE_UNIX_BASIC_INFO *presp_data;
	__u32 posix_flags = 0;
	struct cifs_sb_info *cifs_sb = CIFS_SB(sb);
	struct cifs_fattr fattr;
	struct tcon_link *tlink;
	struct cifs_tcon *tcon;

	cifs_dbg(FYI, "posix open %s\n", full_path);

	presp_data = kzalloc(sizeof(FILE_UNIX_BASIC_INFO), GFP_KERNEL);
	if (presp_data == NULL)
		return -ENOMEM;

	tlink = cifs_sb_tlink(cifs_sb);
	if (IS_ERR(tlink)) {
		rc = PTR_ERR(tlink);
		goto posix_open_ret;
	}

	tcon = tlink_tcon(tlink);
	mode &= ~current_umask();

	posix_flags = cifs_posix_convert_flags(f_flags);
	rc = CIFSPOSIXCreate(xid, tcon, posix_flags, mode, pnetfid, presp_data,
			     poplock, full_path, cifs_sb->local_nls,
			     cifs_sb->mnt_cifs_flags &
					CIFS_MOUNT_MAP_SPECIAL_CHR);
	cifs_put_tlink(tlink);

	if (rc)
		goto posix_open_ret;

	if (presp_data->Type == cpu_to_le32(-1))
		goto posix_open_ret; /* open ok, caller does qpathinfo */

	if (!pinode)
		goto posix_open_ret; /* caller does not need info */

	cifs_unix_basic_to_fattr(&fattr, presp_data, cifs_sb);

	/* get new inode and set it up */
	if (*pinode == NULL) {
		cifs_fill_uniqueid(sb, &fattr);
		*pinode = cifs_iget(sb, &fattr);
		if (!*pinode) {
			rc = -ENOMEM;
			goto posix_open_ret;
		}
	} else {
		cifs_fattr_to_inode(*pinode, &fattr);
	}

posix_open_ret:
	kfree(presp_data);
	return rc;
}

static int
cifs_nt_open(char *full_path, struct inode *inode, struct cifs_sb_info *cifs_sb,
	     struct cifs_tcon *tcon, unsigned int f_flags, __u32 *oplock,
	     struct cifs_fid *fid, unsigned int xid)
{
	int rc;
	int desired_access;
	int disposition;
	int create_options = CREATE_NOT_DIR;
	FILE_ALL_INFO *buf;
	struct TCP_Server_Info *server = tcon->ses->server;
	struct cifs_open_parms oparms;

	if (!server->ops->open)
		return -ENOSYS;

	desired_access = cifs_convert_flags(f_flags);

/*********************************************************************
 *  open flag mapping table:
 *
 *	POSIX Flag            CIFS Disposition
 *	----------            ----------------
 *	O_CREAT               FILE_OPEN_IF
 *	O_CREAT | O_EXCL      FILE_CREATE
 *	O_CREAT | O_TRUNC     FILE_OVERWRITE_IF
 *	O_TRUNC               FILE_OVERWRITE
 *	none of the above     FILE_OPEN
 *
 *	Note that there is not a direct match between disposition
 *	FILE_SUPERSEDE (ie create whether or not file exists although
 *	O_CREAT | O_TRUNC is similar but truncates the existing
 *	file rather than creating a new file as FILE_SUPERSEDE does
 *	(which uses the attributes / metadata passed in on open call)
 *?
 *?  O_SYNC is a reasonable match to CIFS writethrough flag
 *?  and the read write flags match reasonably.  O_LARGEFILE
 *?  is irrelevant because largefile support is always used
 *?  by this client. Flags O_APPEND, O_DIRECT, O_DIRECTORY,
 *	 O_FASYNC, O_NOFOLLOW, O_NONBLOCK need further investigation
 *********************************************************************/

	disposition = cifs_get_disposition(f_flags);

	/* BB pass O_SYNC flag through on file attributes .. BB */

	buf = kmalloc(sizeof(FILE_ALL_INFO), GFP_KERNEL);
	if (!buf)
		return -ENOMEM;

	if (backup_cred(cifs_sb))
		create_options |= CREATE_OPEN_BACKUP_INTENT;

	oparms.tcon = tcon;
	oparms.cifs_sb = cifs_sb;
	oparms.desired_access = desired_access;
	oparms.create_options = create_options;
	oparms.disposition = disposition;
	oparms.path = full_path;
	oparms.fid = fid;
	oparms.reconnect = false;

	rc = server->ops->open(xid, &oparms, oplock, buf);

	if (rc)
		goto out;

	if (tcon->unix_ext)
		rc = cifs_get_inode_info_unix(&inode, full_path, inode->i_sb,
					      xid);
	else
		rc = cifs_get_inode_info(&inode, full_path, buf, inode->i_sb,
					 xid, fid);

out:
	kfree(buf);
	return rc;
}

static bool
cifs_has_mand_locks(struct cifsInodeInfo *cinode)
{
	struct cifs_fid_locks *cur;
	bool has_locks = false;

	down_read(&cinode->lock_sem);
	list_for_each_entry(cur, &cinode->llist, llist) {
		if (!list_empty(&cur->locks)) {
			has_locks = true;
			break;
		}
	}
	up_read(&cinode->lock_sem);
	return has_locks;
}

struct cifsFileInfo *
cifs_new_fileinfo(struct cifs_fid *fid, struct file *file,
		  struct tcon_link *tlink, __u32 oplock)
{
	struct dentry *dentry = file->f_path.dentry;
	struct inode *inode = dentry->d_inode;
	struct cifsInodeInfo *cinode = CIFS_I(inode);
	struct cifsFileInfo *cfile;
	struct cifs_fid_locks *fdlocks;
	struct cifs_tcon *tcon = tlink_tcon(tlink);
	struct TCP_Server_Info *server = tcon->ses->server;

	cfile = kzalloc(sizeof(struct cifsFileInfo), GFP_KERNEL);
	if (cfile == NULL)
		return cfile;

	fdlocks = kzalloc(sizeof(struct cifs_fid_locks), GFP_KERNEL);
	if (!fdlocks) {
		kfree(cfile);
		return NULL;
	}

	INIT_LIST_HEAD(&fdlocks->locks);
	fdlocks->cfile = cfile;
	cfile->llist = fdlocks;
	down_write(&cinode->lock_sem);
	list_add(&fdlocks->llist, &cinode->llist);
	up_write(&cinode->lock_sem);

	cfile->count = 1;
	cfile->pid = current->tgid;
	cfile->uid = current_fsuid();
	cfile->dentry = dget(dentry);
	cfile->f_flags = file->f_flags;
	cfile->invalidHandle = false;
	cfile->tlink = cifs_get_tlink(tlink);
	INIT_WORK(&cfile->oplock_break, cifs_oplock_break);
	mutex_init(&cfile->fh_mutex);

	cifs_sb_active(inode->i_sb);

	/*
	 * If the server returned a read oplock and we have mandatory brlocks,
	 * set oplock level to None.
	 */
	if (server->ops->is_read_op(oplock) && cifs_has_mand_locks(cinode)) {
		cifs_dbg(FYI, "Reset oplock val from read to None due to mand locks\n");
		oplock = 0;
	}

	spin_lock(&cifs_file_list_lock);
	if (fid->pending_open->oplock != CIFS_OPLOCK_NO_CHANGE && oplock)
		oplock = fid->pending_open->oplock;
	list_del(&fid->pending_open->olist);

	fid->purge_cache = false;
	server->ops->set_fid(cfile, fid, oplock);

	list_add(&cfile->tlist, &tcon->openFileList);
	/* if readable file instance put first in list*/
	if (file->f_mode & FMODE_READ)
		list_add(&cfile->flist, &cinode->openFileList);
	else
		list_add_tail(&cfile->flist, &cinode->openFileList);
	spin_unlock(&cifs_file_list_lock);

	if (fid->purge_cache)
		cifs_zap_mapping(inode);

	file->private_data = cfile;
	return cfile;
}

struct cifsFileInfo *
cifsFileInfo_get(struct cifsFileInfo *cifs_file)
{
	spin_lock(&cifs_file_list_lock);
	cifsFileInfo_get_locked(cifs_file);
	spin_unlock(&cifs_file_list_lock);
	return cifs_file;
}

/*
 * Release a reference on the file private data. This may involve closing
 * the filehandle out on the server. Must be called without holding
 * cifs_file_list_lock.
 */
void cifsFileInfo_put(struct cifsFileInfo *cifs_file)
{
	struct inode *inode = cifs_file->dentry->d_inode;
	struct cifs_tcon *tcon = tlink_tcon(cifs_file->tlink);
	struct TCP_Server_Info *server = tcon->ses->server;
	struct cifsInodeInfo *cifsi = CIFS_I(inode);
	struct super_block *sb = inode->i_sb;
	struct cifs_sb_info *cifs_sb = CIFS_SB(sb);
	struct cifsLockInfo *li, *tmp;
	struct cifs_fid fid;
	struct cifs_pending_open open;

	spin_lock(&cifs_file_list_lock);
	if (--cifs_file->count > 0) {
		spin_unlock(&cifs_file_list_lock);
		return;
	}

	if (server->ops->get_lease_key)
		server->ops->get_lease_key(inode, &fid);

	/* store open in pending opens to make sure we don't miss lease break */
	cifs_add_pending_open_locked(&fid, cifs_file->tlink, &open);

	/* remove it from the lists */
	list_del(&cifs_file->flist);
	list_del(&cifs_file->tlist);

	if (list_empty(&cifsi->openFileList)) {
		cifs_dbg(FYI, "closing last open instance for inode %p\n",
			 cifs_file->dentry->d_inode);
		/*
		 * In strict cache mode we need invalidate mapping on the last
		 * close  because it may cause a error when we open this file
		 * again and get at least level II oplock.
		 */
		if (cifs_sb->mnt_cifs_flags & CIFS_MOUNT_STRICT_IO)
			set_bit(CIFS_INO_INVALID_MAPPING, &cifsi->flags);
		cifs_set_oplock_level(cifsi, 0);
	}
	spin_unlock(&cifs_file_list_lock);

	cancel_work_sync(&cifs_file->oplock_break);

	if (!tcon->need_reconnect && !cifs_file->invalidHandle) {
		struct TCP_Server_Info *server = tcon->ses->server;
		unsigned int xid;

		xid = get_xid();
		if (server->ops->close)
			server->ops->close(xid, tcon, &cifs_file->fid);
		_free_xid(xid);
	}

	cifs_del_pending_open(&open);

	/*
	 * Delete any outstanding lock records. We'll lose them when the file
	 * is closed anyway.
	 */
	down_write(&cifsi->lock_sem);
	list_for_each_entry_safe(li, tmp, &cifs_file->llist->locks, llist) {
		list_del(&li->llist);
		cifs_del_lock_waiters(li);
		kfree(li);
	}
	list_del(&cifs_file->llist->llist);
	kfree(cifs_file->llist);
	up_write(&cifsi->lock_sem);

	cifs_put_tlink(cifs_file->tlink);
	dput(cifs_file->dentry);
	cifs_sb_deactive(sb);
	kfree(cifs_file);
}

int cifs_open(struct inode *inode, struct file *file)

{
	int rc = -EACCES;
	unsigned int xid;
	__u32 oplock;
	struct cifs_sb_info *cifs_sb;
	struct TCP_Server_Info *server;
	struct cifs_tcon *tcon;
	struct tcon_link *tlink;
	struct cifsFileInfo *cfile = NULL;
	char *full_path = NULL;
	bool posix_open_ok = false;
	struct cifs_fid fid;
	struct cifs_pending_open open;

	xid = get_xid();

	cifs_sb = CIFS_SB(inode->i_sb);
	tlink = cifs_sb_tlink(cifs_sb);
	if (IS_ERR(tlink)) {
		free_xid(xid);
		return PTR_ERR(tlink);
	}
	tcon = tlink_tcon(tlink);
	server = tcon->ses->server;

	full_path = build_path_from_dentry(file->f_path.dentry);
	if (full_path == NULL) {
		rc = -ENOMEM;
		goto out;
	}

	cifs_dbg(FYI, "inode = 0x%p file flags are 0x%x for %s\n",
		 inode, file->f_flags, full_path);

	if (file->f_flags & O_DIRECT &&
	    cifs_sb->mnt_cifs_flags & CIFS_MOUNT_STRICT_IO) {
		if (cifs_sb->mnt_cifs_flags & CIFS_MOUNT_NO_BRL)
			file->f_op = &cifs_file_direct_nobrl_ops;
		else
			file->f_op = &cifs_file_direct_ops;
	}

	if (server->oplocks)
		oplock = REQ_OPLOCK;
	else
		oplock = 0;

	if (!tcon->broken_posix_open && tcon->unix_ext &&
	    cap_unix(tcon->ses) && (CIFS_UNIX_POSIX_PATH_OPS_CAP &
				le64_to_cpu(tcon->fsUnixInfo.Capability))) {
		/* can not refresh inode info since size could be stale */
		rc = cifs_posix_open(full_path, &inode, inode->i_sb,
				cifs_sb->mnt_file_mode /* ignored */,
				file->f_flags, &oplock, &fid.netfid, xid);
		if (rc == 0) {
			cifs_dbg(FYI, "posix open succeeded\n");
			posix_open_ok = true;
		} else if ((rc == -EINVAL) || (rc == -EOPNOTSUPP)) {
			if (tcon->ses->serverNOS)
				cifs_dbg(VFS, "server %s of type %s returned unexpected error on SMB posix open, disabling posix open support. Check if server update available.\n",
					 tcon->ses->serverName,
					 tcon->ses->serverNOS);
			tcon->broken_posix_open = true;
		} else if ((rc != -EIO) && (rc != -EREMOTE) &&
			 (rc != -EOPNOTSUPP)) /* path not found or net err */
			goto out;
		/*
		 * Else fallthrough to retry open the old way on network i/o
		 * or DFS errors.
		 */
	}

	if (server->ops->get_lease_key)
		server->ops->get_lease_key(inode, &fid);

	cifs_add_pending_open(&fid, tlink, &open);

	if (!posix_open_ok) {
		if (server->ops->get_lease_key)
			server->ops->get_lease_key(inode, &fid);

		rc = cifs_nt_open(full_path, inode, cifs_sb, tcon,
				  file->f_flags, &oplock, &fid, xid);
		if (rc) {
			cifs_del_pending_open(&open);
			goto out;
		}
	}

	cfile = cifs_new_fileinfo(&fid, file, tlink, oplock);
	if (cfile == NULL) {
		if (server->ops->close)
			server->ops->close(xid, tcon, &fid);
		cifs_del_pending_open(&open);
		rc = -ENOMEM;
		goto out;
	}

	cifs_fscache_set_inode_cookie(inode, file);

	if ((oplock & CIFS_CREATE_ACTION) && !posix_open_ok && tcon->unix_ext) {
		/*
		 * Time to set mode which we can not set earlier due to
		 * problems creating new read-only files.
		 */
		struct cifs_unix_set_info_args args = {
			.mode	= inode->i_mode,
			.uid	= INVALID_UID, /* no change */
			.gid	= INVALID_GID, /* no change */
			.ctime	= NO_CHANGE_64,
			.atime	= NO_CHANGE_64,
			.mtime	= NO_CHANGE_64,
			.device	= 0,
		};
		CIFSSMBUnixSetFileInfo(xid, tcon, &args, fid.netfid,
				       cfile->pid);
	}

out:
	kfree(full_path);
	free_xid(xid);
	cifs_put_tlink(tlink);
	return rc;
}

static int cifs_push_posix_locks(struct cifsFileInfo *cfile);

/*
 * Try to reacquire byte range locks that were released when session
 * to server was lost.
 */
static int
cifs_relock_file(struct cifsFileInfo *cfile)
{
	struct cifs_sb_info *cifs_sb = CIFS_SB(cfile->dentry->d_sb);
	struct cifsInodeInfo *cinode = CIFS_I(cfile->dentry->d_inode);
	struct cifs_tcon *tcon = tlink_tcon(cfile->tlink);
	int rc = 0;

	down_read(&cinode->lock_sem);
	if (cinode->can_cache_brlcks) {
		/* can cache locks - no need to relock */
		up_read(&cinode->lock_sem);
		return rc;
	}

	if (cap_unix(tcon->ses) &&
	    (CIFS_UNIX_FCNTL_CAP & le64_to_cpu(tcon->fsUnixInfo.Capability)) &&
	    ((cifs_sb->mnt_cifs_flags & CIFS_MOUNT_NOPOSIXBRL) == 0))
		rc = cifs_push_posix_locks(cfile);
	else
		rc = tcon->ses->server->ops->push_mand_locks(cfile);

	up_read(&cinode->lock_sem);
	return rc;
}

static int
cifs_reopen_file(struct cifsFileInfo *cfile, bool can_flush)
{
	int rc = -EACCES;
	unsigned int xid;
	__u32 oplock;
	struct cifs_sb_info *cifs_sb;
	struct cifs_tcon *tcon;
	struct TCP_Server_Info *server;
	struct cifsInodeInfo *cinode;
	struct inode *inode;
	char *full_path = NULL;
	int desired_access;
	int disposition = FILE_OPEN;
	int create_options = CREATE_NOT_DIR;
	struct cifs_open_parms oparms;

	xid = get_xid();
	mutex_lock(&cfile->fh_mutex);
	if (!cfile->invalidHandle) {
		mutex_unlock(&cfile->fh_mutex);
		rc = 0;
		free_xid(xid);
		return rc;
	}

	inode = cfile->dentry->d_inode;
	cifs_sb = CIFS_SB(inode->i_sb);
	tcon = tlink_tcon(cfile->tlink);
	server = tcon->ses->server;

	/*
	 * Can not grab rename sem here because various ops, including those
	 * that already have the rename sem can end up causing writepage to get
	 * called and if the server was down that means we end up here, and we
	 * can never tell if the caller already has the rename_sem.
	 */
	full_path = build_path_from_dentry(cfile->dentry);
	if (full_path == NULL) {
		rc = -ENOMEM;
		mutex_unlock(&cfile->fh_mutex);
		free_xid(xid);
		return rc;
	}

	cifs_dbg(FYI, "inode = 0x%p file flags 0x%x for %s\n",
		 inode, cfile->f_flags, full_path);

	if (tcon->ses->server->oplocks)
		oplock = REQ_OPLOCK;
	else
		oplock = 0;

	if (tcon->unix_ext && cap_unix(tcon->ses) &&
	    (CIFS_UNIX_POSIX_PATH_OPS_CAP &
				le64_to_cpu(tcon->fsUnixInfo.Capability))) {
		/*
		 * O_CREAT, O_EXCL and O_TRUNC already had their effect on the
		 * original open. Must mask them off for a reopen.
		 */
		unsigned int oflags = cfile->f_flags &
						~(O_CREAT | O_EXCL | O_TRUNC);

		rc = cifs_posix_open(full_path, NULL, inode->i_sb,
				     cifs_sb->mnt_file_mode /* ignored */,
				     oflags, &oplock, &cfile->fid.netfid, xid);
		if (rc == 0) {
			cifs_dbg(FYI, "posix reopen succeeded\n");
			oparms.reconnect = true;
			goto reopen_success;
		}
		/*
		 * fallthrough to retry open the old way on errors, especially
		 * in the reconnect path it is important to retry hard
		 */
	}

	desired_access = cifs_convert_flags(cfile->f_flags);

	if (backup_cred(cifs_sb))
		create_options |= CREATE_OPEN_BACKUP_INTENT;

	if (server->ops->get_lease_key)
		server->ops->get_lease_key(inode, &cfile->fid);

	oparms.tcon = tcon;
	oparms.cifs_sb = cifs_sb;
	oparms.desired_access = desired_access;
	oparms.create_options = create_options;
	oparms.disposition = disposition;
	oparms.path = full_path;
	oparms.fid = &cfile->fid;
	oparms.reconnect = true;

	/*
	 * Can not refresh inode by passing in file_info buf to be returned by
	 * ops->open and then calling get_inode_info with returned buf since
	 * file might have write behind data that needs to be flushed and server
	 * version of file size can be stale. If we knew for sure that inode was
	 * not dirty locally we could do this.
	 */
	rc = server->ops->open(xid, &oparms, &oplock, NULL);
	if (rc == -ENOENT && oparms.reconnect == false) {
		/* durable handle timeout is expired - open the file again */
		rc = server->ops->open(xid, &oparms, &oplock, NULL);
		/* indicate that we need to relock the file */
		oparms.reconnect = true;
	}

	if (rc) {
		mutex_unlock(&cfile->fh_mutex);
		cifs_dbg(FYI, "cifs_reopen returned 0x%x\n", rc);
		cifs_dbg(FYI, "oplock: %d\n", oplock);
		goto reopen_error_exit;
	}

reopen_success:
	cfile->invalidHandle = false;
	mutex_unlock(&cfile->fh_mutex);
	cinode = CIFS_I(inode);

	if (can_flush) {
		rc = filemap_write_and_wait(inode->i_mapping);
		mapping_set_error(inode->i_mapping, rc);

		if (tcon->unix_ext)
			rc = cifs_get_inode_info_unix(&inode, full_path,
						      inode->i_sb, xid);
		else
			rc = cifs_get_inode_info(&inode, full_path, NULL,
						 inode->i_sb, xid, NULL);
	}
	/*
	 * Else we are writing out data to server already and could deadlock if
	 * we tried to flush data, and since we do not know if we have data that
	 * would invalidate the current end of file on the server we can not go
	 * to the server to get the new inode info.
	 */

	server->ops->set_fid(cfile, &cfile->fid, oplock);
	if (oparms.reconnect)
		cifs_relock_file(cfile);

reopen_error_exit:
	kfree(full_path);
	free_xid(xid);
	return rc;
}

int cifs_close(struct inode *inode, struct file *file)
{
	if (file->private_data != NULL) {
		cifsFileInfo_put(file->private_data);
		file->private_data = NULL;
	}

	/* return code from the ->release op is always ignored */
	return 0;
}

int cifs_closedir(struct inode *inode, struct file *file)
{
	int rc = 0;
	unsigned int xid;
	struct cifsFileInfo *cfile = file->private_data;
	struct cifs_tcon *tcon;
	struct TCP_Server_Info *server;
	char *buf;

	cifs_dbg(FYI, "Closedir inode = 0x%p\n", inode);

	if (cfile == NULL)
		return rc;

	xid = get_xid();
	tcon = tlink_tcon(cfile->tlink);
	server = tcon->ses->server;

	cifs_dbg(FYI, "Freeing private data in close dir\n");
	spin_lock(&cifs_file_list_lock);
	if (server->ops->dir_needs_close(cfile)) {
		cfile->invalidHandle = true;
		spin_unlock(&cifs_file_list_lock);
		if (server->ops->close_dir)
			rc = server->ops->close_dir(xid, tcon, &cfile->fid);
		else
			rc = -ENOSYS;
		cifs_dbg(FYI, "Closing uncompleted readdir with rc %d\n", rc);
		/* not much we can do if it fails anyway, ignore rc */
		rc = 0;
	} else
		spin_unlock(&cifs_file_list_lock);

	buf = cfile->srch_inf.ntwrk_buf_start;
	if (buf) {
		cifs_dbg(FYI, "closedir free smb buf in srch struct\n");
		cfile->srch_inf.ntwrk_buf_start = NULL;
		if (cfile->srch_inf.smallBuf)
			cifs_small_buf_release(buf);
		else
			cifs_buf_release(buf);
	}

	cifs_put_tlink(cfile->tlink);
	kfree(file->private_data);
	file->private_data = NULL;
	/* BB can we lock the filestruct while this is going on? */
	free_xid(xid);
	return rc;
}

static struct cifsLockInfo *
cifs_lock_init(__u64 offset, __u64 length, __u8 type)
{
	struct cifsLockInfo *lock =
		kmalloc(sizeof(struct cifsLockInfo), GFP_KERNEL);
	if (!lock)
		return lock;
	lock->offset = offset;
	lock->length = length;
	lock->type = type;
	lock->pid = current->tgid;
	INIT_LIST_HEAD(&lock->blist);
	init_waitqueue_head(&lock->block_q);
	return lock;
}

void
cifs_del_lock_waiters(struct cifsLockInfo *lock)
{
	struct cifsLockInfo *li, *tmp;
	list_for_each_entry_safe(li, tmp, &lock->blist, blist) {
		list_del_init(&li->blist);
		wake_up(&li->block_q);
	}
}

#define CIFS_LOCK_OP	0
#define CIFS_READ_OP	1
#define CIFS_WRITE_OP	2

/* @rw_check : 0 - no op, 1 - read, 2 - write */
static bool
cifs_find_fid_lock_conflict(struct cifs_fid_locks *fdlocks, __u64 offset,
			    __u64 length, __u8 type, struct cifsFileInfo *cfile,
			    struct cifsLockInfo **conf_lock, int rw_check)
{
	struct cifsLockInfo *li;
	struct cifsFileInfo *cur_cfile = fdlocks->cfile;
	struct TCP_Server_Info *server = tlink_tcon(cfile->tlink)->ses->server;

	list_for_each_entry(li, &fdlocks->locks, llist) {
		if (offset + length <= li->offset ||
		    offset >= li->offset + li->length)
			continue;
		if (rw_check != CIFS_LOCK_OP && current->tgid == li->pid &&
		    server->ops->compare_fids(cfile, cur_cfile)) {
			/* shared lock prevents write op through the same fid */
			if (!(li->type & server->vals->shared_lock_type) ||
			    rw_check != CIFS_WRITE_OP)
				continue;
		}
		if ((type & server->vals->shared_lock_type) &&
		    ((server->ops->compare_fids(cfile, cur_cfile) &&
		     current->tgid == li->pid) || type == li->type))
			continue;
		if (conf_lock)
			*conf_lock = li;
		return true;
	}
	return false;
}

bool
cifs_find_lock_conflict(struct cifsFileInfo *cfile, __u64 offset, __u64 length,
			__u8 type, struct cifsLockInfo **conf_lock,
			int rw_check)
{
	bool rc = false;
	struct cifs_fid_locks *cur;
	struct cifsInodeInfo *cinode = CIFS_I(cfile->dentry->d_inode);

	list_for_each_entry(cur, &cinode->llist, llist) {
		rc = cifs_find_fid_lock_conflict(cur, offset, length, type,
						 cfile, conf_lock, rw_check);
		if (rc)
			break;
	}

	return rc;
}

/*
 * Check if there is another lock that prevents us to set the lock (mandatory
 * style). If such a lock exists, update the flock structure with its
 * properties. Otherwise, set the flock type to F_UNLCK if we can cache brlocks
 * or leave it the same if we can't. Returns 0 if we don't need to request to
 * the server or 1 otherwise.
 */
static int
cifs_lock_test(struct cifsFileInfo *cfile, __u64 offset, __u64 length,
	       __u8 type, struct file_lock *flock)
{
	int rc = 0;
	struct cifsLockInfo *conf_lock;
	struct cifsInodeInfo *cinode = CIFS_I(cfile->dentry->d_inode);
	struct TCP_Server_Info *server = tlink_tcon(cfile->tlink)->ses->server;
	bool exist;

	down_read(&cinode->lock_sem);

	exist = cifs_find_lock_conflict(cfile, offset, length, type,
					&conf_lock, CIFS_LOCK_OP);
	if (exist) {
		flock->fl_start = conf_lock->offset;
		flock->fl_end = conf_lock->offset + conf_lock->length - 1;
		flock->fl_pid = conf_lock->pid;
		if (conf_lock->type & server->vals->shared_lock_type)
			flock->fl_type = F_RDLCK;
		else
			flock->fl_type = F_WRLCK;
	} else if (!cinode->can_cache_brlcks)
		rc = 1;
	else
		flock->fl_type = F_UNLCK;

	up_read(&cinode->lock_sem);
	return rc;
}

static void
cifs_lock_add(struct cifsFileInfo *cfile, struct cifsLockInfo *lock)
{
	struct cifsInodeInfo *cinode = CIFS_I(cfile->dentry->d_inode);
	down_write(&cinode->lock_sem);
	list_add_tail(&lock->llist, &cfile->llist->locks);
	up_write(&cinode->lock_sem);
}

/*
 * Set the byte-range lock (mandatory style). Returns:
 * 1) 0, if we set the lock and don't need to request to the server;
 * 2) 1, if no locks prevent us but we need to request to the server;
 * 3) -EACCESS, if there is a lock that prevents us and wait is false.
 */
static int
cifs_lock_add_if(struct cifsFileInfo *cfile, struct cifsLockInfo *lock,
		 bool wait)
{
	struct cifsLockInfo *conf_lock;
	struct cifsInodeInfo *cinode = CIFS_I(cfile->dentry->d_inode);
	bool exist;
	int rc = 0;

try_again:
	exist = false;
	down_write(&cinode->lock_sem);

	exist = cifs_find_lock_conflict(cfile, lock->offset, lock->length,
					lock->type, &conf_lock, CIFS_LOCK_OP);
	if (!exist && cinode->can_cache_brlcks) {
		list_add_tail(&lock->llist, &cfile->llist->locks);
		up_write(&cinode->lock_sem);
		return rc;
	}

	if (!exist)
		rc = 1;
	else if (!wait)
		rc = -EACCES;
	else {
		list_add_tail(&lock->blist, &conf_lock->blist);
		up_write(&cinode->lock_sem);
		rc = wait_event_interruptible(lock->block_q,
					(lock->blist.prev == &lock->blist) &&
					(lock->blist.next == &lock->blist));
		if (!rc)
			goto try_again;
		down_write(&cinode->lock_sem);
		list_del_init(&lock->blist);
	}

	up_write(&cinode->lock_sem);
	return rc;
}

/*
 * Check if there is another lock that prevents us to set the lock (posix
 * style). If such a lock exists, update the flock structure with its
 * properties. Otherwise, set the flock type to F_UNLCK if we can cache brlocks
 * or leave it the same if we can't. Returns 0 if we don't need to request to
 * the server or 1 otherwise.
 */
static int
cifs_posix_lock_test(struct file *file, struct file_lock *flock)
{
	int rc = 0;
	struct cifsInodeInfo *cinode = CIFS_I(file_inode(file));
	unsigned char saved_type = flock->fl_type;

	if ((flock->fl_flags & FL_POSIX) == 0)
		return 1;

	down_read(&cinode->lock_sem);
	posix_test_lock(file, flock);

	if (flock->fl_type == F_UNLCK && !cinode->can_cache_brlcks) {
		flock->fl_type = saved_type;
		rc = 1;
	}

	up_read(&cinode->lock_sem);
	return rc;
}

/*
 * Set the byte-range lock (posix style). Returns:
 * 1) 0, if we set the lock and don't need to request to the server;
 * 2) 1, if we need to request to the server;
 * 3) <0, if the error occurs while setting the lock.
 */
static int
cifs_posix_lock_set(struct file *file, struct file_lock *flock)
{
	struct cifsInodeInfo *cinode = CIFS_I(file_inode(file));
	int rc = 1;

	if ((flock->fl_flags & FL_POSIX) == 0)
		return rc;

try_again:
	down_write(&cinode->lock_sem);
	if (!cinode->can_cache_brlcks) {
		up_write(&cinode->lock_sem);
		return rc;
	}

	rc = posix_lock_file(file, flock, NULL);
	up_write(&cinode->lock_sem);
	if (rc == FILE_LOCK_DEFERRED) {
		rc = wait_event_interruptible(flock->fl_wait, !flock->fl_next);
		if (!rc)
			goto try_again;
		posix_unblock_lock(flock);
	}
	return rc;
}

int
cifs_push_mandatory_locks(struct cifsFileInfo *cfile)
{
	unsigned int xid;
	int rc = 0, stored_rc;
	struct cifsLockInfo *li, *tmp;
	struct cifs_tcon *tcon;
	unsigned int num, max_num, max_buf;
	LOCKING_ANDX_RANGE *buf, *cur;
	int types[] = {LOCKING_ANDX_LARGE_FILES,
		       LOCKING_ANDX_SHARED_LOCK | LOCKING_ANDX_LARGE_FILES};
	int i;

	xid = get_xid();
	tcon = tlink_tcon(cfile->tlink);

	/*
	 * Accessing maxBuf is racy with cifs_reconnect - need to store value
	 * and check it for zero before using.
	 */
	max_buf = tcon->ses->server->maxBuf;
	if (!max_buf) {
		free_xid(xid);
		return -EINVAL;
	}

	max_num = (max_buf - sizeof(struct smb_hdr)) /
						sizeof(LOCKING_ANDX_RANGE);
	buf = kzalloc(max_num * sizeof(LOCKING_ANDX_RANGE), GFP_KERNEL);
	if (!buf) {
		free_xid(xid);
		return -ENOMEM;
	}

	for (i = 0; i < 2; i++) {
		cur = buf;
		num = 0;
		list_for_each_entry_safe(li, tmp, &cfile->llist->locks, llist) {
			if (li->type != types[i])
				continue;
			cur->Pid = cpu_to_le16(li->pid);
			cur->LengthLow = cpu_to_le32((u32)li->length);
			cur->LengthHigh = cpu_to_le32((u32)(li->length>>32));
			cur->OffsetLow = cpu_to_le32((u32)li->offset);
			cur->OffsetHigh = cpu_to_le32((u32)(li->offset>>32));
			if (++num == max_num) {
				stored_rc = cifs_lockv(xid, tcon,
						       cfile->fid.netfid,
						       (__u8)li->type, 0, num,
						       buf);
				if (stored_rc)
					rc = stored_rc;
				cur = buf;
				num = 0;
			} else
				cur++;
		}

		if (num) {
			stored_rc = cifs_lockv(xid, tcon, cfile->fid.netfid,
					       (__u8)types[i], 0, num, buf);
			if (stored_rc)
				rc = stored_rc;
		}
	}

	kfree(buf);
	free_xid(xid);
	return rc;
}

/* copied from fs/locks.c with a name change */
#define cifs_for_each_lock(inode, lockp) \
	for (lockp = &inode->i_flock; *lockp != NULL; \
	     lockp = &(*lockp)->fl_next)

struct lock_to_push {
	struct list_head llist;
	__u64 offset;
	__u64 length;
	__u32 pid;
	__u16 netfid;
	__u8 type;
};

static int
cifs_push_posix_locks(struct cifsFileInfo *cfile)
{
	struct inode *inode = cfile->dentry->d_inode;
	struct cifs_tcon *tcon = tlink_tcon(cfile->tlink);
	struct file_lock *flock, **before;
	unsigned int count = 0, i = 0;
	int rc = 0, xid, type;
	struct list_head locks_to_send, *el;
	struct lock_to_push *lck, *tmp;
	__u64 length;

	xid = get_xid();

	spin_lock(&inode->i_lock);
	cifs_for_each_lock(inode, before) {
		if ((*before)->fl_flags & FL_POSIX)
			count++;
	}
	spin_unlock(&inode->i_lock);

	INIT_LIST_HEAD(&locks_to_send);

	/*
	 * Allocating count locks is enough because no FL_POSIX locks can be
	 * added to the list while we are holding cinode->lock_sem that
	 * protects locking operations of this inode.
	 */
	for (; i < count; i++) {
		lck = kmalloc(sizeof(struct lock_to_push), GFP_KERNEL);
		if (!lck) {
			rc = -ENOMEM;
			goto err_out;
		}
		list_add_tail(&lck->llist, &locks_to_send);
	}

	el = locks_to_send.next;
	spin_lock(&inode->i_lock);
	cifs_for_each_lock(inode, before) {
		flock = *before;
		if ((flock->fl_flags & FL_POSIX) == 0)
			continue;
		if (el == &locks_to_send) {
			/*
			 * The list ended. We don't have enough allocated
			 * structures - something is really wrong.
			 */
			cifs_dbg(VFS, "Can't push all brlocks!\n");
			break;
		}
		length = 1 + flock->fl_end - flock->fl_start;
		if (flock->fl_type == F_RDLCK || flock->fl_type == F_SHLCK)
			type = CIFS_RDLCK;
		else
			type = CIFS_WRLCK;
		lck = list_entry(el, struct lock_to_push, llist);
		lck->pid = flock->fl_pid;
		lck->netfid = cfile->fid.netfid;
		lck->length = length;
		lck->type = type;
		lck->offset = flock->fl_start;
		el = el->next;
	}
	spin_unlock(&inode->i_lock);

	list_for_each_entry_safe(lck, tmp, &locks_to_send, llist) {
		int stored_rc;

		stored_rc = CIFSSMBPosixLock(xid, tcon, lck->netfid, lck->pid,
					     lck->offset, lck->length, NULL,
					     lck->type, 0);
		if (stored_rc)
			rc = stored_rc;
		list_del(&lck->llist);
		kfree(lck);
	}

out:
	free_xid(xid);
	return rc;
err_out:
	list_for_each_entry_safe(lck, tmp, &locks_to_send, llist) {
		list_del(&lck->llist);
		kfree(lck);
	}
	goto out;
}

static int
cifs_push_locks(struct cifsFileInfo *cfile)
{
	struct cifs_sb_info *cifs_sb = CIFS_SB(cfile->dentry->d_sb);
	struct cifsInodeInfo *cinode = CIFS_I(cfile->dentry->d_inode);
	struct cifs_tcon *tcon = tlink_tcon(cfile->tlink);
	int rc = 0;

	/* we are going to update can_cache_brlcks here - need a write access */
	down_write(&cinode->lock_sem);
	if (!cinode->can_cache_brlcks) {
		up_write(&cinode->lock_sem);
		return rc;
	}

	if (cap_unix(tcon->ses) &&
	    (CIFS_UNIX_FCNTL_CAP & le64_to_cpu(tcon->fsUnixInfo.Capability)) &&
	    ((cifs_sb->mnt_cifs_flags & CIFS_MOUNT_NOPOSIXBRL) == 0))
		rc = cifs_push_posix_locks(cfile);
	else
		rc = tcon->ses->server->ops->push_mand_locks(cfile);

	cinode->can_cache_brlcks = false;
	up_write(&cinode->lock_sem);
	return rc;
}

static void
cifs_read_flock(struct file_lock *flock, __u32 *type, int *lock, int *unlock,
		bool *wait_flag, struct TCP_Server_Info *server)
{
	if (flock->fl_flags & FL_POSIX)
		cifs_dbg(FYI, "Posix\n");
	if (flock->fl_flags & FL_FLOCK)
		cifs_dbg(FYI, "Flock\n");
	if (flock->fl_flags & FL_SLEEP) {
		cifs_dbg(FYI, "Blocking lock\n");
		*wait_flag = true;
	}
	if (flock->fl_flags & FL_ACCESS)
		cifs_dbg(FYI, "Process suspended by mandatory locking - not implemented yet\n");
	if (flock->fl_flags & FL_LEASE)
		cifs_dbg(FYI, "Lease on file - not implemented yet\n");
	if (flock->fl_flags &
	    (~(FL_POSIX | FL_FLOCK | FL_SLEEP |
	       FL_ACCESS | FL_LEASE | FL_CLOSE)))
		cifs_dbg(FYI, "Unknown lock flags 0x%x\n", flock->fl_flags);

	*type = server->vals->large_lock_type;
	if (flock->fl_type == F_WRLCK) {
		cifs_dbg(FYI, "F_WRLCK\n");
		*type |= server->vals->exclusive_lock_type;
		*lock = 1;
	} else if (flock->fl_type == F_UNLCK) {
		cifs_dbg(FYI, "F_UNLCK\n");
		*type |= server->vals->unlock_lock_type;
		*unlock = 1;
		/* Check if unlock includes more than one lock range */
	} else if (flock->fl_type == F_RDLCK) {
		cifs_dbg(FYI, "F_RDLCK\n");
		*type |= server->vals->shared_lock_type;
		*lock = 1;
	} else if (flock->fl_type == F_EXLCK) {
		cifs_dbg(FYI, "F_EXLCK\n");
		*type |= server->vals->exclusive_lock_type;
		*lock = 1;
	} else if (flock->fl_type == F_SHLCK) {
		cifs_dbg(FYI, "F_SHLCK\n");
		*type |= server->vals->shared_lock_type;
		*lock = 1;
	} else
		cifs_dbg(FYI, "Unknown type of lock\n");
}

static int
cifs_getlk(struct file *file, struct file_lock *flock, __u32 type,
	   bool wait_flag, bool posix_lck, unsigned int xid)
{
	int rc = 0;
	__u64 length = 1 + flock->fl_end - flock->fl_start;
	struct cifsFileInfo *cfile = (struct cifsFileInfo *)file->private_data;
	struct cifs_tcon *tcon = tlink_tcon(cfile->tlink);
	struct TCP_Server_Info *server = tcon->ses->server;
	__u16 netfid = cfile->fid.netfid;

	if (posix_lck) {
		int posix_lock_type;

		rc = cifs_posix_lock_test(file, flock);
		if (!rc)
			return rc;

		if (type & server->vals->shared_lock_type)
			posix_lock_type = CIFS_RDLCK;
		else
			posix_lock_type = CIFS_WRLCK;
		rc = CIFSSMBPosixLock(xid, tcon, netfid, current->tgid,
				      flock->fl_start, length, flock,
				      posix_lock_type, wait_flag);
		return rc;
	}

	rc = cifs_lock_test(cfile, flock->fl_start, length, type, flock);
	if (!rc)
		return rc;

	/* BB we could chain these into one lock request BB */
	rc = server->ops->mand_lock(xid, cfile, flock->fl_start, length, type,
				    1, 0, false);
	if (rc == 0) {
		rc = server->ops->mand_lock(xid, cfile, flock->fl_start, length,
					    type, 0, 1, false);
		flock->fl_type = F_UNLCK;
		if (rc != 0)
			cifs_dbg(VFS, "Error unlocking previously locked range %d during test of lock\n",
				 rc);
		return 0;
	}

	if (type & server->vals->shared_lock_type) {
		flock->fl_type = F_WRLCK;
		return 0;
	}

	type &= ~server->vals->exclusive_lock_type;

	rc = server->ops->mand_lock(xid, cfile, flock->fl_start, length,
				    type | server->vals->shared_lock_type,
				    1, 0, false);
	if (rc == 0) {
		rc = server->ops->mand_lock(xid, cfile, flock->fl_start, length,
			type | server->vals->shared_lock_type, 0, 1, false);
		flock->fl_type = F_RDLCK;
		if (rc != 0)
			cifs_dbg(VFS, "Error unlocking previously locked range %d during test of lock\n",
				 rc);
	} else
		flock->fl_type = F_WRLCK;

	return 0;
}

void
cifs_move_llist(struct list_head *source, struct list_head *dest)
{
	struct list_head *li, *tmp;
	list_for_each_safe(li, tmp, source)
		list_move(li, dest);
}

void
cifs_free_llist(struct list_head *llist)
{
	struct cifsLockInfo *li, *tmp;
	list_for_each_entry_safe(li, tmp, llist, llist) {
		cifs_del_lock_waiters(li);
		list_del(&li->llist);
		kfree(li);
	}
}

int
cifs_unlock_range(struct cifsFileInfo *cfile, struct file_lock *flock,
		  unsigned int xid)
{
	int rc = 0, stored_rc;
	int types[] = {LOCKING_ANDX_LARGE_FILES,
		       LOCKING_ANDX_SHARED_LOCK | LOCKING_ANDX_LARGE_FILES};
	unsigned int i;
	unsigned int max_num, num, max_buf;
	LOCKING_ANDX_RANGE *buf, *cur;
	struct cifs_tcon *tcon = tlink_tcon(cfile->tlink);
	struct cifsInodeInfo *cinode = CIFS_I(cfile->dentry->d_inode);
	struct cifsLockInfo *li, *tmp;
	__u64 length = 1 + flock->fl_end - flock->fl_start;
	struct list_head tmp_llist;

	INIT_LIST_HEAD(&tmp_llist);

	/*
	 * Accessing maxBuf is racy with cifs_reconnect - need to store value
	 * and check it for zero before using.
	 */
	max_buf = tcon->ses->server->maxBuf;
	if (!max_buf)
		return -EINVAL;

	max_num = (max_buf - sizeof(struct smb_hdr)) /
						sizeof(LOCKING_ANDX_RANGE);
	buf = kzalloc(max_num * sizeof(LOCKING_ANDX_RANGE), GFP_KERNEL);
	if (!buf)
		return -ENOMEM;

	down_write(&cinode->lock_sem);
	for (i = 0; i < 2; i++) {
		cur = buf;
		num = 0;
		list_for_each_entry_safe(li, tmp, &cfile->llist->locks, llist) {
			if (flock->fl_start > li->offset ||
			    (flock->fl_start + length) <
			    (li->offset + li->length))
				continue;
			if (current->tgid != li->pid)
				continue;
			if (types[i] != li->type)
				continue;
			if (cinode->can_cache_brlcks) {
				/*
				 * We can cache brlock requests - simply remove
				 * a lock from the file's list.
				 */
				list_del(&li->llist);
				cifs_del_lock_waiters(li);
				kfree(li);
				continue;
			}
			cur->Pid = cpu_to_le16(li->pid);
			cur->LengthLow = cpu_to_le32((u32)li->length);
			cur->LengthHigh = cpu_to_le32((u32)(li->length>>32));
			cur->OffsetLow = cpu_to_le32((u32)li->offset);
			cur->OffsetHigh = cpu_to_le32((u32)(li->offset>>32));
			/*
			 * We need to save a lock here to let us add it again to
			 * the file's list if the unlock range request fails on
			 * the server.
			 */
			list_move(&li->llist, &tmp_llist);
			if (++num == max_num) {
				stored_rc = cifs_lockv(xid, tcon,
						       cfile->fid.netfid,
						       li->type, num, 0, buf);
				if (stored_rc) {
					/*
					 * We failed on the unlock range
					 * request - add all locks from the tmp
					 * list to the head of the file's list.
					 */
					cifs_move_llist(&tmp_llist,
							&cfile->llist->locks);
					rc = stored_rc;
				} else
					/*
					 * The unlock range request succeed -
					 * free the tmp list.
					 */
					cifs_free_llist(&tmp_llist);
				cur = buf;
				num = 0;
			} else
				cur++;
		}
		if (num) {
			stored_rc = cifs_lockv(xid, tcon, cfile->fid.netfid,
					       types[i], num, 0, buf);
			if (stored_rc) {
				cifs_move_llist(&tmp_llist,
						&cfile->llist->locks);
				rc = stored_rc;
			} else
				cifs_free_llist(&tmp_llist);
		}
	}

	up_write(&cinode->lock_sem);
	kfree(buf);
	return rc;
}

static int
cifs_setlk(struct file *file, struct file_lock *flock, __u32 type,
	   bool wait_flag, bool posix_lck, int lock, int unlock,
	   unsigned int xid)
{
	int rc = 0;
	__u64 length = 1 + flock->fl_end - flock->fl_start;
	struct cifsFileInfo *cfile = (struct cifsFileInfo *)file->private_data;
	struct cifs_tcon *tcon = tlink_tcon(cfile->tlink);
	struct TCP_Server_Info *server = tcon->ses->server;
	struct inode *inode = cfile->dentry->d_inode;

	if (posix_lck) {
		int posix_lock_type;

		rc = cifs_posix_lock_set(file, flock);
		if (!rc || rc < 0)
			return rc;

		if (type & server->vals->shared_lock_type)
			posix_lock_type = CIFS_RDLCK;
		else
			posix_lock_type = CIFS_WRLCK;

		if (unlock == 1)
			posix_lock_type = CIFS_UNLCK;

		rc = CIFSSMBPosixLock(xid, tcon, cfile->fid.netfid,
				      current->tgid, flock->fl_start, length,
				      NULL, posix_lock_type, wait_flag);
		goto out;
	}

	if (lock) {
		struct cifsLockInfo *lock;

		lock = cifs_lock_init(flock->fl_start, length, type);
		if (!lock)
			return -ENOMEM;

		rc = cifs_lock_add_if(cfile, lock, wait_flag);
		if (rc < 0) {
			kfree(lock);
			return rc;
		}
		if (!rc)
			goto out;

		/*
		 * Windows 7 server can delay breaking lease from read to None
		 * if we set a byte-range lock on a file - break it explicitly
		 * before sending the lock to the server to be sure the next
		 * read won't conflict with non-overlapted locks due to
		 * pagereading.
		 */
		if (!CIFS_CACHE_WRITE(CIFS_I(inode)) &&
					CIFS_CACHE_READ(CIFS_I(inode))) {
			cifs_zap_mapping(inode);
			cifs_dbg(FYI, "Set no oplock for inode=%p due to mand locks\n",
				 inode);
			CIFS_I(inode)->oplock = 0;
		}

		rc = server->ops->mand_lock(xid, cfile, flock->fl_start, length,
					    type, 1, 0, wait_flag);
		if (rc) {
			kfree(lock);
			return rc;
		}

		cifs_lock_add(cfile, lock);
	} else if (unlock)
		rc = server->ops->mand_unlock_range(cfile, flock, xid);

out:
	if (flock->fl_flags & FL_POSIX)
		posix_lock_file_wait(file, flock);
	return rc;
}

int cifs_lock(struct file *file, int cmd, struct file_lock *flock)
{
	int rc, xid;
	int lock = 0, unlock = 0;
	bool wait_flag = false;
	bool posix_lck = false;
	struct cifs_sb_info *cifs_sb;
	struct cifs_tcon *tcon;
	struct cifsInodeInfo *cinode;
	struct cifsFileInfo *cfile;
	__u16 netfid;
	__u32 type;

	rc = -EACCES;
	xid = get_xid();

	cifs_dbg(FYI, "Lock parm: 0x%x flockflags: 0x%x flocktype: 0x%x start: %lld end: %lld\n",
		 cmd, flock->fl_flags, flock->fl_type,
		 flock->fl_start, flock->fl_end);

	cfile = (struct cifsFileInfo *)file->private_data;
	tcon = tlink_tcon(cfile->tlink);

	cifs_read_flock(flock, &type, &lock, &unlock, &wait_flag,
			tcon->ses->server);

	cifs_sb = CIFS_SB(file->f_path.dentry->d_sb);
	netfid = cfile->fid.netfid;
	cinode = CIFS_I(file_inode(file));

	if (cap_unix(tcon->ses) &&
	    (CIFS_UNIX_FCNTL_CAP & le64_to_cpu(tcon->fsUnixInfo.Capability)) &&
	    ((cifs_sb->mnt_cifs_flags & CIFS_MOUNT_NOPOSIXBRL) == 0))
		posix_lck = true;
	/*
	 * BB add code here to normalize offset and length to account for
	 * negative length which we can not accept over the wire.
	 */
	if (IS_GETLK(cmd)) {
		rc = cifs_getlk(file, flock, type, wait_flag, posix_lck, xid);
		free_xid(xid);
		return rc;
	}

	if (!lock && !unlock) {
		/*
		 * if no lock or unlock then nothing to do since we do not
		 * know what it is
		 */
		free_xid(xid);
		return -EOPNOTSUPP;
	}

	rc = cifs_setlk(file, flock, type, wait_flag, posix_lck, lock, unlock,
			xid);
	free_xid(xid);
	return rc;
}

/*
 * update the file size (if needed) after a write. Should be called with
 * the inode->i_lock held
 */
void
cifs_update_eof(struct cifsInodeInfo *cifsi, loff_t offset,
		      unsigned int bytes_written)
{
	loff_t end_of_write = offset + bytes_written;

	if (end_of_write > cifsi->server_eof)
		cifsi->server_eof = end_of_write;
}

static ssize_t
cifs_write(struct cifsFileInfo *open_file, __u32 pid, const char *write_data,
	   size_t write_size, loff_t *offset)
{
	int rc = 0;
	unsigned int bytes_written = 0;
	unsigned int total_written;
	struct cifs_sb_info *cifs_sb;
	struct cifs_tcon *tcon;
	struct TCP_Server_Info *server;
	unsigned int xid;
	struct dentry *dentry = open_file->dentry;
	struct cifsInodeInfo *cifsi = CIFS_I(dentry->d_inode);
	struct cifs_io_parms io_parms;

	cifs_sb = CIFS_SB(dentry->d_sb);

	cifs_dbg(FYI, "write %zd bytes to offset %lld of %s\n",
		 write_size, *offset, dentry->d_name.name);

	tcon = tlink_tcon(open_file->tlink);
	server = tcon->ses->server;

	if (!server->ops->sync_write)
		return -ENOSYS;

	xid = get_xid();

	for (total_written = 0; write_size > total_written;
	     total_written += bytes_written) {
		rc = -EAGAIN;
		while (rc == -EAGAIN) {
			struct kvec iov[2];
			unsigned int len;

			if (open_file->invalidHandle) {
				/* we could deadlock if we called
				   filemap_fdatawait from here so tell
				   reopen_file not to flush data to
				   server now */
				rc = cifs_reopen_file(open_file, false);
				if (rc != 0)
					break;
			}

			len = min(server->ops->wp_retry_size(dentry->d_inode),
				  (unsigned int)write_size - total_written);
			/* iov[0] is reserved for smb header */
			iov[1].iov_base = (char *)write_data + total_written;
			iov[1].iov_len = len;
			io_parms.pid = pid;
			io_parms.tcon = tcon;
			io_parms.offset = *offset;
			io_parms.length = len;
			rc = server->ops->sync_write(xid, open_file, &io_parms,
						     &bytes_written, iov, 1);
		}
		if (rc || (bytes_written == 0)) {
			if (total_written)
				break;
			else {
				free_xid(xid);
				return rc;
			}
		} else {
			spin_lock(&dentry->d_inode->i_lock);
			cifs_update_eof(cifsi, *offset, bytes_written);
			spin_unlock(&dentry->d_inode->i_lock);
			*offset += bytes_written;
		}
	}

	cifs_stats_bytes_written(tcon, total_written);

	if (total_written > 0) {
		spin_lock(&dentry->d_inode->i_lock);
		if (*offset > dentry->d_inode->i_size)
			i_size_write(dentry->d_inode, *offset);
		spin_unlock(&dentry->d_inode->i_lock);
	}
	mark_inode_dirty_sync(dentry->d_inode);
	free_xid(xid);
	return total_written;
}

struct cifsFileInfo *find_readable_file(struct cifsInodeInfo *cifs_inode,
					bool fsuid_only)
{
	struct cifsFileInfo *open_file = NULL;
	struct cifs_sb_info *cifs_sb = CIFS_SB(cifs_inode->vfs_inode.i_sb);

	/* only filter by fsuid on multiuser mounts */
	if (!(cifs_sb->mnt_cifs_flags & CIFS_MOUNT_MULTIUSER))
		fsuid_only = false;

	spin_lock(&cifs_file_list_lock);
	/* we could simply get the first_list_entry since write-only entries
	   are always at the end of the list but since the first entry might
	   have a close pending, we go through the whole list */
	list_for_each_entry(open_file, &cifs_inode->openFileList, flist) {
		if (fsuid_only && !uid_eq(open_file->uid, current_fsuid()))
			continue;
		if (OPEN_FMODE(open_file->f_flags) & FMODE_READ) {
			if (!open_file->invalidHandle) {
				/* found a good file */
				/* lock it so it will not be closed on us */
				cifsFileInfo_get_locked(open_file);
				spin_unlock(&cifs_file_list_lock);
				return open_file;
			} /* else might as well continue, and look for
			     another, or simply have the caller reopen it
			     again rather than trying to fix this handle */
		} else /* write only file */
			break; /* write only files are last so must be done */
	}
	spin_unlock(&cifs_file_list_lock);
	return NULL;
}

struct cifsFileInfo *find_writable_file(struct cifsInodeInfo *cifs_inode,
					bool fsuid_only)
{
	struct cifsFileInfo *open_file, *inv_file = NULL;
	struct cifs_sb_info *cifs_sb;
	bool any_available = false;
	int rc;
	unsigned int refind = 0;

	/* Having a null inode here (because mapping->host was set to zero by
	the VFS or MM) should not happen but we had reports of on oops (due to
	it being zero) during stress testcases so we need to check for it */

	if (cifs_inode == NULL) {
		cifs_dbg(VFS, "Null inode passed to cifs_writeable_file\n");
		dump_stack();
		return NULL;
	}

	cifs_sb = CIFS_SB(cifs_inode->vfs_inode.i_sb);

	/* only filter by fsuid on multiuser mounts */
	if (!(cifs_sb->mnt_cifs_flags & CIFS_MOUNT_MULTIUSER))
		fsuid_only = false;

	spin_lock(&cifs_file_list_lock);
refind_writable:
	if (refind > MAX_REOPEN_ATT) {
		spin_unlock(&cifs_file_list_lock);
		return NULL;
	}
	list_for_each_entry(open_file, &cifs_inode->openFileList, flist) {
		if (!any_available && open_file->pid != current->tgid)
			continue;
		if (fsuid_only && !uid_eq(open_file->uid, current_fsuid()))
			continue;
		if (OPEN_FMODE(open_file->f_flags) & FMODE_WRITE) {
			if (!open_file->invalidHandle) {
				/* found a good writable file */
				cifsFileInfo_get_locked(open_file);
				spin_unlock(&cifs_file_list_lock);
				return open_file;
			} else {
				if (!inv_file)
					inv_file = open_file;
			}
		}
	}
	/* couldn't find useable FH with same pid, try any available */
	if (!any_available) {
		any_available = true;
		goto refind_writable;
	}

	if (inv_file) {
		any_available = false;
		cifsFileInfo_get_locked(inv_file);
	}

	spin_unlock(&cifs_file_list_lock);

	if (inv_file) {
		rc = cifs_reopen_file(inv_file, false);
		if (!rc)
			return inv_file;
		else {
			spin_lock(&cifs_file_list_lock);
			list_move_tail(&inv_file->flist,
					&cifs_inode->openFileList);
			spin_unlock(&cifs_file_list_lock);
			cifsFileInfo_put(inv_file);
			spin_lock(&cifs_file_list_lock);
			++refind;
			goto refind_writable;
		}
	}

	return NULL;
}

static int cifs_partialpagewrite(struct page *page, unsigned from, unsigned to)
{
	struct address_space *mapping = page->mapping;
	loff_t offset = (loff_t)page->index << PAGE_CACHE_SHIFT;
	char *write_data;
	int rc = -EFAULT;
	int bytes_written = 0;
	struct inode *inode;
	struct cifsFileInfo *open_file;

	if (!mapping || !mapping->host)
		return -EFAULT;

	inode = page->mapping->host;

	offset += (loff_t)from;
	write_data = kmap(page);
	write_data += from;

	if ((to > PAGE_CACHE_SIZE) || (from > to)) {
		kunmap(page);
		return -EIO;
	}

	/* racing with truncate? */
	if (offset > mapping->host->i_size) {
		kunmap(page);
		return 0; /* don't care */
	}

	/* check to make sure that we are not extending the file */
	if (mapping->host->i_size - offset < (loff_t)to)
		to = (unsigned)(mapping->host->i_size - offset);

	open_file = find_writable_file(CIFS_I(mapping->host), false);
	if (open_file) {
		bytes_written = cifs_write(open_file, open_file->pid,
					   write_data, to - from, &offset);
		cifsFileInfo_put(open_file);
		/* Does mm or vfs already set times? */
		inode->i_atime = inode->i_mtime = current_fs_time(inode->i_sb);
		if ((bytes_written > 0) && (offset))
			rc = 0;
		else if (bytes_written < 0)
			rc = bytes_written;
	} else {
		cifs_dbg(FYI, "No writeable filehandles for inode\n");
		rc = -EIO;
	}

	kunmap(page);
	return rc;
}

static struct cifs_writedata *
wdata_alloc_and_fillpages(pgoff_t tofind, struct address_space *mapping,
			  pgoff_t end, pgoff_t *index,
			  unsigned int *found_pages)
{
	unsigned int nr_pages;
	struct page **pages;
	struct cifs_writedata *wdata;

	wdata = cifs_writedata_alloc((unsigned int)tofind,
				     cifs_writev_complete);
	if (!wdata)
		return NULL;

	/*
	 * find_get_pages_tag seems to return a max of 256 on each
	 * iteration, so we must call it several times in order to
	 * fill the array or the wsize is effectively limited to
	 * 256 * PAGE_CACHE_SIZE.
	 */
	*found_pages = 0;
	pages = wdata->pages;
	do {
		nr_pages = find_get_pages_tag(mapping, index,
					      PAGECACHE_TAG_DIRTY, tofind,
					      pages);
		*found_pages += nr_pages;
		tofind -= nr_pages;
		pages += nr_pages;
	} while (nr_pages && tofind && *index <= end);

	return wdata;
}

static unsigned int
wdata_prepare_pages(struct cifs_writedata *wdata, unsigned int found_pages,
		    struct address_space *mapping,
		    struct writeback_control *wbc,
		    pgoff_t end, pgoff_t *index, pgoff_t *next, bool *done)
{
	unsigned int nr_pages = 0, i;
	struct page *page;

	for (i = 0; i < found_pages; i++) {
		page = wdata->pages[i];
		/*
		 * At this point we hold neither mapping->tree_lock nor
		 * lock on the page itself: the page may be truncated or
		 * invalidated (changing page->mapping to NULL), or even
		 * swizzled back from swapper_space to tmpfs file
		 * mapping
		 */

		if (nr_pages == 0)
			lock_page(page);
		else if (!trylock_page(page))
			break;

		if (unlikely(page->mapping != mapping)) {
			unlock_page(page);
			break;
		}

		if (!wbc->range_cyclic && page->index > end) {
			*done = true;
			unlock_page(page);
			break;
		}

		if (*next && (page->index != *next)) {
			/* Not next consecutive page */
			unlock_page(page);
			break;
		}

		if (wbc->sync_mode != WB_SYNC_NONE)
			wait_on_page_writeback(page);

		if (PageWriteback(page) ||
				!clear_page_dirty_for_io(page)) {
			unlock_page(page);
			break;
		}

		/*
		 * This actually clears the dirty bit in the radix tree.
		 * See cifs_writepage() for more commentary.
		 */
		set_page_writeback(page);
		if (page_offset(page) >= i_size_read(mapping->host)) {
			*done = true;
			unlock_page(page);
			end_page_writeback(page);
			break;
		}

		wdata->pages[i] = page;
		*next = page->index + 1;
		++nr_pages;
	}

	/* reset index to refind any pages skipped */
	if (nr_pages == 0)
		*index = wdata->pages[0]->index + 1;

	/* put any pages we aren't going to use */
	for (i = nr_pages; i < found_pages; i++) {
		page_cache_release(wdata->pages[i]);
		wdata->pages[i] = NULL;
	}

	return nr_pages;
}

static int
wdata_send_pages(struct cifs_writedata *wdata, unsigned int nr_pages,
		 struct address_space *mapping, struct writeback_control *wbc)
{
	int rc = 0;
	struct TCP_Server_Info *server;
	unsigned int i;

	wdata->sync_mode = wbc->sync_mode;
	wdata->nr_pages = nr_pages;
	wdata->offset = page_offset(wdata->pages[0]);
	wdata->pagesz = PAGE_CACHE_SIZE;
	wdata->tailsz = min(i_size_read(mapping->host) -
			page_offset(wdata->pages[nr_pages - 1]),
			(loff_t)PAGE_CACHE_SIZE);
	wdata->bytes = ((nr_pages - 1) * PAGE_CACHE_SIZE) + wdata->tailsz;

	if (wdata->cfile != NULL)
		cifsFileInfo_put(wdata->cfile);
	wdata->cfile = find_writable_file(CIFS_I(mapping->host), false);
	if (!wdata->cfile) {
		cifs_dbg(VFS, "No writable handles for inode\n");
		rc = -EBADF;
	} else {
		wdata->pid = wdata->cfile->pid;
		server = tlink_tcon(wdata->cfile->tlink)->ses->server;
		rc = server->ops->async_writev(wdata, cifs_writedata_release);
	}

	for (i = 0; i < nr_pages; ++i)
		unlock_page(wdata->pages[i]);

	return rc;
}

static int cifs_writepages(struct address_space *mapping,
			   struct writeback_control *wbc)
{
	struct cifs_sb_info *cifs_sb = CIFS_SB(mapping->host->i_sb);
	struct TCP_Server_Info *server;
	bool done = false, scanned = false, range_whole = false;
	pgoff_t end, index;
	struct cifs_writedata *wdata;
	int rc = 0;

	/*
	 * If wsize is smaller than the page cache size, default to writing
	 * one page at a time via cifs_writepage
	 */
	if (cifs_sb->wsize < PAGE_CACHE_SIZE)
		return generic_writepages(mapping, wbc);

	if (wbc->range_cyclic) {
		index = mapping->writeback_index; /* Start from prev offset */
		end = -1;
	} else {
		index = wbc->range_start >> PAGE_CACHE_SHIFT;
		end = wbc->range_end >> PAGE_CACHE_SHIFT;
		if (wbc->range_start == 0 && wbc->range_end == LLONG_MAX)
			range_whole = true;
		scanned = true;
	}
	server = cifs_sb_master_tcon(cifs_sb)->ses->server;
retry:
	while (!done && index <= end) {
		unsigned int i, nr_pages, found_pages, wsize, credits;
		pgoff_t next = 0, tofind, saved_index = index;

		rc = server->ops->wait_mtu_credits(server, cifs_sb->wsize,
						   &wsize, &credits);
		if (rc)
			break;

		tofind = min((wsize / PAGE_CACHE_SIZE) - 1, end - index) + 1;

		wdata = wdata_alloc_and_fillpages(tofind, mapping, end, &index,
						  &found_pages);
		if (!wdata) {
			rc = -ENOMEM;
			add_credits_and_wake_if(server, credits, 0);
			break;
		}

		if (found_pages == 0) {
			kref_put(&wdata->refcount, cifs_writedata_release);
			add_credits_and_wake_if(server, credits, 0);
			break;
		}

		nr_pages = wdata_prepare_pages(wdata, found_pages, mapping, wbc,
					       end, &index, &next, &done);

		/* nothing to write? */
		if (nr_pages == 0) {
			kref_put(&wdata->refcount, cifs_writedata_release);
			add_credits_and_wake_if(server, credits, 0);
			continue;
		}

		wdata->credits = credits;

		rc = wdata_send_pages(wdata, nr_pages, mapping, wbc);

		/* send failure -- clean up the mess */
		if (rc != 0) {
			add_credits_and_wake_if(server, wdata->credits, 0);
			for (i = 0; i < nr_pages; ++i) {
				if (rc == -EAGAIN)
					redirty_page_for_writepage(wbc,
							   wdata->pages[i]);
				else
					SetPageError(wdata->pages[i]);
				end_page_writeback(wdata->pages[i]);
				page_cache_release(wdata->pages[i]);
			}
			if (rc != -EAGAIN)
				mapping_set_error(mapping, rc);
		}
		kref_put(&wdata->refcount, cifs_writedata_release);

		if (wbc->sync_mode == WB_SYNC_ALL && rc == -EAGAIN) {
			index = saved_index;
			continue;
		}

		wbc->nr_to_write -= nr_pages;
		if (wbc->nr_to_write <= 0)
			done = true;

		index = next;
	}

	if (!scanned && !done) {
		/*
		 * We hit the last page and there is more work to be done: wrap
		 * back to the start of the file
		 */
		scanned = true;
		index = 0;
		goto retry;
	}

	if (wbc->range_cyclic || (range_whole && wbc->nr_to_write > 0))
		mapping->writeback_index = index;

	return rc;
}

static int
cifs_writepage_locked(struct page *page, struct writeback_control *wbc)
{
	int rc;
	unsigned int xid;

	xid = get_xid();
/* BB add check for wbc flags */
	page_cache_get(page);
	if (!PageUptodate(page))
		cifs_dbg(FYI, "ppw - page not up to date\n");

	/*
	 * Set the "writeback" flag, and clear "dirty" in the radix tree.
	 *
	 * A writepage() implementation always needs to do either this,
	 * or re-dirty the page with "redirty_page_for_writepage()" in
	 * the case of a failure.
	 *
	 * Just unlocking the page will cause the radix tree tag-bits
	 * to fail to update with the state of the page correctly.
	 */
	set_page_writeback(page);
retry_write:
	rc = cifs_partialpagewrite(page, 0, PAGE_CACHE_SIZE);
	if (rc == -EAGAIN && wbc->sync_mode == WB_SYNC_ALL)
		goto retry_write;
	else if (rc == -EAGAIN)
		redirty_page_for_writepage(wbc, page);
	else if (rc != 0)
		SetPageError(page);
	else
		SetPageUptodate(page);
	end_page_writeback(page);
	page_cache_release(page);
	free_xid(xid);
	return rc;
}

static int cifs_writepage(struct page *page, struct writeback_control *wbc)
{
	int rc = cifs_writepage_locked(page, wbc);
	unlock_page(page);
	return rc;
}

static int cifs_write_end(struct file *file, struct address_space *mapping,
			loff_t pos, unsigned len, unsigned copied,
			struct page *page, void *fsdata)
{
	int rc;
	struct inode *inode = mapping->host;
	struct cifsFileInfo *cfile = file->private_data;
	struct cifs_sb_info *cifs_sb = CIFS_SB(cfile->dentry->d_sb);
	__u32 pid;

	if (cifs_sb->mnt_cifs_flags & CIFS_MOUNT_RWPIDFORWARD)
		pid = cfile->pid;
	else
		pid = current->tgid;

	cifs_dbg(FYI, "write_end for page %p from pos %lld with %d bytes\n",
		 page, pos, copied);

	if (PageChecked(page)) {
		if (copied == len)
			SetPageUptodate(page);
		ClearPageChecked(page);
	} else if (!PageUptodate(page) && copied == PAGE_CACHE_SIZE)
		SetPageUptodate(page);

	if (!PageUptodate(page)) {
		char *page_data;
		unsigned offset = pos & (PAGE_CACHE_SIZE - 1);
		unsigned int xid;

		xid = get_xid();
		/* this is probably better than directly calling
		   partialpage_write since in this function the file handle is
		   known which we might as well	leverage */
		/* BB check if anything else missing out of ppw
		   such as updating last write time */
		page_data = kmap(page);
		rc = cifs_write(cfile, pid, page_data + offset, copied, &pos);
		/* if (rc < 0) should we set writebehind rc? */
		kunmap(page);

		free_xid(xid);
	} else {
		rc = copied;
		pos += copied;
		set_page_dirty(page);
	}

	if (rc > 0) {
		spin_lock(&inode->i_lock);
		if (pos > inode->i_size)
			i_size_write(inode, pos);
		spin_unlock(&inode->i_lock);
	}

	unlock_page(page);
	page_cache_release(page);

	return rc;
}

int cifs_strict_fsync(struct file *file, loff_t start, loff_t end,
		      int datasync)
{
	unsigned int xid;
	int rc = 0;
	struct cifs_tcon *tcon;
	struct TCP_Server_Info *server;
	struct cifsFileInfo *smbfile = file->private_data;
	struct inode *inode = file_inode(file);
	struct cifs_sb_info *cifs_sb = CIFS_SB(inode->i_sb);

	rc = filemap_write_and_wait_range(inode->i_mapping, start, end);
	if (rc)
		return rc;
	mutex_lock(&inode->i_mutex);

	xid = get_xid();

	cifs_dbg(FYI, "Sync file - name: %s datasync: 0x%x\n",
		 file->f_path.dentry->d_name.name, datasync);

	if (!CIFS_CACHE_READ(CIFS_I(inode))) {
		rc = cifs_zap_mapping(inode);
		if (rc) {
			cifs_dbg(FYI, "rc: %d during invalidate phase\n", rc);
			rc = 0; /* don't care about it in fsync */
		}
	}

	tcon = tlink_tcon(smbfile->tlink);
	if (!(cifs_sb->mnt_cifs_flags & CIFS_MOUNT_NOSSYNC)) {
		server = tcon->ses->server;
		if (server->ops->flush)
			rc = server->ops->flush(xid, tcon, &smbfile->fid);
		else
			rc = -ENOSYS;
	}

	free_xid(xid);
	mutex_unlock(&inode->i_mutex);
	return rc;
}

int cifs_fsync(struct file *file, loff_t start, loff_t end, int datasync)
{
	unsigned int xid;
	int rc = 0;
	struct cifs_tcon *tcon;
	struct TCP_Server_Info *server;
	struct cifsFileInfo *smbfile = file->private_data;
	struct cifs_sb_info *cifs_sb = CIFS_SB(file->f_path.dentry->d_sb);
	struct inode *inode = file->f_mapping->host;

	rc = filemap_write_and_wait_range(inode->i_mapping, start, end);
	if (rc)
		return rc;
	mutex_lock(&inode->i_mutex);

	xid = get_xid();

	cifs_dbg(FYI, "Sync file - name: %s datasync: 0x%x\n",
		 file->f_path.dentry->d_name.name, datasync);

	tcon = tlink_tcon(smbfile->tlink);
	if (!(cifs_sb->mnt_cifs_flags & CIFS_MOUNT_NOSSYNC)) {
		server = tcon->ses->server;
		if (server->ops->flush)
			rc = server->ops->flush(xid, tcon, &smbfile->fid);
		else
			rc = -ENOSYS;
	}

	free_xid(xid);
	mutex_unlock(&inode->i_mutex);
	return rc;
}

/*
 * As file closes, flush all cached write data for this inode checking
 * for write behind errors.
 */
int cifs_flush(struct file *file, fl_owner_t id)
{
	struct inode *inode = file_inode(file);
	int rc = 0;

	if (file->f_mode & FMODE_WRITE)
		rc = filemap_write_and_wait(inode->i_mapping);

	cifs_dbg(FYI, "Flush inode %p file %p rc %d\n", inode, file, rc);

	return rc;
}

static int
cifs_write_allocate_pages(struct page **pages, unsigned long num_pages)
{
	int rc = 0;
	unsigned long i;

	for (i = 0; i < num_pages; i++) {
		pages[i] = alloc_page(GFP_KERNEL|__GFP_HIGHMEM);
		if (!pages[i]) {
			/*
			 * save number of pages we have already allocated and
			 * return with ENOMEM error
			 */
			num_pages = i;
			rc = -ENOMEM;
			break;
		}
	}

	if (rc) {
		for (i = 0; i < num_pages; i++)
			put_page(pages[i]);
	}
	return rc;
}

static inline
size_t get_numpages(const size_t wsize, const size_t len, size_t *cur_len)
{
	size_t num_pages;
	size_t clen;

	clen = min_t(const size_t, len, wsize);
	num_pages = DIV_ROUND_UP(clen, PAGE_SIZE);

	if (cur_len)
		*cur_len = clen;

	return num_pages;
}

static void
cifs_uncached_writedata_release(struct kref *refcount)
{
	int i;
	struct cifs_writedata *wdata = container_of(refcount,
					struct cifs_writedata, refcount);

	for (i = 0; i < wdata->nr_pages; i++)
		put_page(wdata->pages[i]);
	cifs_writedata_release(refcount);
}

static void
cifs_uncached_writev_complete(struct work_struct *work)
{
	struct cifs_writedata *wdata = container_of(work,
					struct cifs_writedata, work);
	struct inode *inode = wdata->cfile->dentry->d_inode;
	struct cifsInodeInfo *cifsi = CIFS_I(inode);

	spin_lock(&inode->i_lock);
	cifs_update_eof(cifsi, wdata->offset, wdata->bytes);
	if (cifsi->server_eof > inode->i_size)
		i_size_write(inode, cifsi->server_eof);
	spin_unlock(&inode->i_lock);

	complete(&wdata->done);

	kref_put(&wdata->refcount, cifs_uncached_writedata_release);
}

static int
wdata_fill_from_iovec(struct cifs_writedata *wdata, struct iov_iter *from,
		      size_t *len, unsigned long *num_pages)
{
	size_t save_len, copied, bytes, cur_len = *len;
	unsigned long i, nr_pages = *num_pages;

	save_len = cur_len;
	for (i = 0; i < nr_pages; i++) {
		bytes = min_t(const size_t, cur_len, PAGE_SIZE);
		copied = copy_page_from_iter(wdata->pages[i], 0, bytes, from);
		cur_len -= copied;
		/*
		 * If we didn't copy as much as we expected, then that
		 * may mean we trod into an unmapped area. Stop copying
		 * at that point. On the next pass through the big
		 * loop, we'll likely end up getting a zero-length
		 * write and bailing out of it.
		 */
		if (copied < bytes)
			break;
	}
	cur_len = save_len - cur_len;
	*len = cur_len;

	/*
	 * If we have no data to send, then that probably means that
	 * the copy above failed altogether. That's most likely because
	 * the address in the iovec was bogus. Return -EFAULT and let
	 * the caller free anything we allocated and bail out.
	 */
	if (!cur_len)
		return -EFAULT;

	/*
	 * i + 1 now represents the number of pages we actually used in
	 * the copy phase above.
	 */
	*num_pages = i + 1;
	return 0;
}

static int
cifs_write_from_iter(loff_t offset, size_t len, struct iov_iter *from,
		     struct cifsFileInfo *open_file,
		     struct cifs_sb_info *cifs_sb, struct list_head *wdata_list)
{
	int rc = 0;
	size_t cur_len;
	unsigned long nr_pages, num_pages, i;
	struct cifs_writedata *wdata;
	struct iov_iter saved_from;
	loff_t saved_offset = offset;
	pid_t pid;
	struct TCP_Server_Info *server;

	if (cifs_sb->mnt_cifs_flags & CIFS_MOUNT_RWPIDFORWARD)
		pid = open_file->pid;
	else
		pid = current->tgid;

	server = tlink_tcon(open_file->tlink)->ses->server;
	memcpy(&saved_from, from, sizeof(struct iov_iter));

	do {
		unsigned int wsize, credits;
<<<<<<< HEAD

		rc = server->ops->wait_mtu_credits(server, cifs_sb->wsize,
						   &wsize, &credits);
		if (rc)
			break;

=======

		rc = server->ops->wait_mtu_credits(server, cifs_sb->wsize,
						   &wsize, &credits);
		if (rc)
			break;

>>>>>>> 9e82bf01
		nr_pages = get_numpages(wsize, len, &cur_len);
		wdata = cifs_writedata_alloc(nr_pages,
					     cifs_uncached_writev_complete);
		if (!wdata) {
			rc = -ENOMEM;
			add_credits_and_wake_if(server, credits, 0);
			break;
		}

		rc = cifs_write_allocate_pages(wdata->pages, nr_pages);
		if (rc) {
			kfree(wdata);
			add_credits_and_wake_if(server, credits, 0);
			break;
		}

		num_pages = nr_pages;
		rc = wdata_fill_from_iovec(wdata, from, &cur_len, &num_pages);
		if (rc) {
			for (i = 0; i < nr_pages; i++)
				put_page(wdata->pages[i]);
			kfree(wdata);
			add_credits_and_wake_if(server, credits, 0);
			break;
		}

		/*
		 * Bring nr_pages down to the number of pages we actually used,
		 * and free any pages that we didn't use.
		 */
		for ( ; nr_pages > num_pages; nr_pages--)
			put_page(wdata->pages[nr_pages - 1]);

		wdata->sync_mode = WB_SYNC_ALL;
		wdata->nr_pages = nr_pages;
		wdata->offset = (__u64)offset;
		wdata->cfile = cifsFileInfo_get(open_file);
		wdata->pid = pid;
		wdata->bytes = cur_len;
		wdata->pagesz = PAGE_SIZE;
		wdata->tailsz = cur_len - ((nr_pages - 1) * PAGE_SIZE);
		wdata->credits = credits;

		if (!wdata->cfile->invalidHandle ||
		    !cifs_reopen_file(wdata->cfile, false))
			rc = server->ops->async_writev(wdata,
					cifs_uncached_writedata_release);
		if (rc) {
			add_credits_and_wake_if(server, wdata->credits, 0);
			kref_put(&wdata->refcount,
				 cifs_uncached_writedata_release);
			if (rc == -EAGAIN) {
				memcpy(from, &saved_from,
				       sizeof(struct iov_iter));
				iov_iter_advance(from, offset - saved_offset);
				continue;
			}
			break;
		}

		list_add_tail(&wdata->list, wdata_list);
		offset += cur_len;
		len -= cur_len;
	} while (len > 0);

	return rc;
}

static ssize_t
cifs_iovec_write(struct file *file, struct iov_iter *from, loff_t *poffset)
{
	size_t len;
	ssize_t total_written = 0;
	struct cifsFileInfo *open_file;
	struct cifs_tcon *tcon;
	struct cifs_sb_info *cifs_sb;
	struct cifs_writedata *wdata, *tmp;
	struct list_head wdata_list;
	struct iov_iter saved_from;
	int rc;

	len = iov_iter_count(from);
	rc = generic_write_checks(file, poffset, &len, 0);
	if (rc)
		return rc;

	if (!len)
		return 0;

	iov_iter_truncate(from, len);

	INIT_LIST_HEAD(&wdata_list);
	cifs_sb = CIFS_SB(file->f_path.dentry->d_sb);
	open_file = file->private_data;
	tcon = tlink_tcon(open_file->tlink);

	if (!tcon->ses->server->ops->async_writev)
		return -ENOSYS;

	memcpy(&saved_from, from, sizeof(struct iov_iter));

	rc = cifs_write_from_iter(*poffset, len, from, open_file, cifs_sb,
				  &wdata_list);

	/*
	 * If at least one write was successfully sent, then discard any rc
	 * value from the later writes. If the other write succeeds, then
	 * we'll end up returning whatever was written. If it fails, then
	 * we'll get a new rc value from that.
	 */
	if (!list_empty(&wdata_list))
		rc = 0;

	/*
	 * Wait for and collect replies for any successful sends in order of
	 * increasing offset. Once an error is hit or we get a fatal signal
	 * while waiting, then return without waiting for any more replies.
	 */
restart_loop:
	list_for_each_entry_safe(wdata, tmp, &wdata_list, list) {
		if (!rc) {
			/* FIXME: freezable too? */
			rc = wait_for_completion_killable(&wdata->done);
			if (rc)
				rc = -EINTR;
			else if (wdata->result)
				rc = wdata->result;
			else
				total_written += wdata->bytes;

			/* resend call if it's a retryable error */
			if (rc == -EAGAIN) {
				struct list_head tmp_list;
				struct iov_iter tmp_from;

				INIT_LIST_HEAD(&tmp_list);
				list_del_init(&wdata->list);

				memcpy(&tmp_from, &saved_from,
				       sizeof(struct iov_iter));
				iov_iter_advance(&tmp_from,
						 wdata->offset - *poffset);

				rc = cifs_write_from_iter(wdata->offset,
						wdata->bytes, &tmp_from,
						open_file, cifs_sb, &tmp_list);

				list_splice(&tmp_list, &wdata_list);

				kref_put(&wdata->refcount,
					 cifs_uncached_writedata_release);
				goto restart_loop;
			}
		}
		list_del_init(&wdata->list);
		kref_put(&wdata->refcount, cifs_uncached_writedata_release);
	}

	if (total_written > 0)
		*poffset += total_written;

	cifs_stats_bytes_written(tcon, total_written);
	return total_written ? total_written : (ssize_t)rc;
}

ssize_t cifs_user_writev(struct kiocb *iocb, struct iov_iter *from)
{
	ssize_t written;
	struct inode *inode;
	loff_t pos = iocb->ki_pos;

	inode = file_inode(iocb->ki_filp);

	/*
	 * BB - optimize the way when signing is disabled. We can drop this
	 * extra memory-to-memory copying and use iovec buffers for constructing
	 * write request.
	 */

	written = cifs_iovec_write(iocb->ki_filp, from, &pos);
	if (written > 0) {
		set_bit(CIFS_INO_INVALID_MAPPING, &CIFS_I(inode)->flags);
		iocb->ki_pos = pos;
	}

	return written;
}

static ssize_t
cifs_writev(struct kiocb *iocb, struct iov_iter *from)
{
	struct file *file = iocb->ki_filp;
	struct cifsFileInfo *cfile = (struct cifsFileInfo *)file->private_data;
	struct inode *inode = file->f_mapping->host;
	struct cifsInodeInfo *cinode = CIFS_I(inode);
	struct TCP_Server_Info *server = tlink_tcon(cfile->tlink)->ses->server;
	ssize_t rc = -EACCES;
	loff_t lock_pos = iocb->ki_pos;

	/*
	 * We need to hold the sem to be sure nobody modifies lock list
	 * with a brlock that prevents writing.
	 */
	down_read(&cinode->lock_sem);
	mutex_lock(&inode->i_mutex);
	if (file->f_flags & O_APPEND)
		lock_pos = i_size_read(inode);
	if (!cifs_find_lock_conflict(cfile, lock_pos, iov_iter_count(from),
				     server->vals->exclusive_lock_type, NULL,
				     CIFS_WRITE_OP)) {
		rc = __generic_file_write_iter(iocb, from);
		mutex_unlock(&inode->i_mutex);

		if (rc > 0) {
			ssize_t err;

			err = generic_write_sync(file, iocb->ki_pos - rc, rc);
			if (err < 0)
				rc = err;
		}
	} else {
		mutex_unlock(&inode->i_mutex);
	}
	up_read(&cinode->lock_sem);
	return rc;
}

ssize_t
cifs_strict_writev(struct kiocb *iocb, struct iov_iter *from)
{
	struct inode *inode = file_inode(iocb->ki_filp);
	struct cifsInodeInfo *cinode = CIFS_I(inode);
	struct cifs_sb_info *cifs_sb = CIFS_SB(inode->i_sb);
	struct cifsFileInfo *cfile = (struct cifsFileInfo *)
						iocb->ki_filp->private_data;
	struct cifs_tcon *tcon = tlink_tcon(cfile->tlink);
	ssize_t written;

	written = cifs_get_writer(cinode);
	if (written)
		return written;

	if (CIFS_CACHE_WRITE(cinode)) {
		if (cap_unix(tcon->ses) &&
		(CIFS_UNIX_FCNTL_CAP & le64_to_cpu(tcon->fsUnixInfo.Capability))
		  && ((cifs_sb->mnt_cifs_flags & CIFS_MOUNT_NOPOSIXBRL) == 0)) {
			written = generic_file_write_iter(iocb, from);
			goto out;
		}
		written = cifs_writev(iocb, from);
		goto out;
	}
	/*
	 * For non-oplocked files in strict cache mode we need to write the data
	 * to the server exactly from the pos to pos+len-1 rather than flush all
	 * affected pages because it may cause a error with mandatory locks on
	 * these pages but not on the region from pos to ppos+len-1.
	 */
	written = cifs_user_writev(iocb, from);
	if (written > 0 && CIFS_CACHE_READ(cinode)) {
		/*
		 * Windows 7 server can delay breaking level2 oplock if a write
		 * request comes - break it on the client to prevent reading
		 * an old data.
		 */
		cifs_zap_mapping(inode);
		cifs_dbg(FYI, "Set no oplock for inode=%p after a write operation\n",
			 inode);
		cinode->oplock = 0;
	}
out:
	cifs_put_writer(cinode);
	return written;
}

static struct cifs_readdata *
cifs_readdata_alloc(unsigned int nr_pages, work_func_t complete)
{
	struct cifs_readdata *rdata;

	rdata = kzalloc(sizeof(*rdata) + (sizeof(struct page *) * nr_pages),
			GFP_KERNEL);
	if (rdata != NULL) {
		kref_init(&rdata->refcount);
		INIT_LIST_HEAD(&rdata->list);
		init_completion(&rdata->done);
		INIT_WORK(&rdata->work, complete);
	}

	return rdata;
}

void
cifs_readdata_release(struct kref *refcount)
{
	struct cifs_readdata *rdata = container_of(refcount,
					struct cifs_readdata, refcount);

	if (rdata->cfile)
		cifsFileInfo_put(rdata->cfile);

	kfree(rdata);
}

static int
cifs_read_allocate_pages(struct cifs_readdata *rdata, unsigned int nr_pages)
{
	int rc = 0;
	struct page *page;
	unsigned int i;

	for (i = 0; i < nr_pages; i++) {
		page = alloc_page(GFP_KERNEL|__GFP_HIGHMEM);
		if (!page) {
			rc = -ENOMEM;
			break;
		}
		rdata->pages[i] = page;
	}

	if (rc) {
		for (i = 0; i < nr_pages; i++) {
			put_page(rdata->pages[i]);
			rdata->pages[i] = NULL;
		}
	}
	return rc;
}

static void
cifs_uncached_readdata_release(struct kref *refcount)
{
	struct cifs_readdata *rdata = container_of(refcount,
					struct cifs_readdata, refcount);
	unsigned int i;

	for (i = 0; i < rdata->nr_pages; i++) {
		put_page(rdata->pages[i]);
		rdata->pages[i] = NULL;
	}
	cifs_readdata_release(refcount);
}

/**
 * cifs_readdata_to_iov - copy data from pages in response to an iovec
 * @rdata:	the readdata response with list of pages holding data
 * @iter:	destination for our data
 *
 * This function copies data from a list of pages in a readdata response into
 * an array of iovecs. It will first calculate where the data should go
 * based on the info in the readdata and then copy the data into that spot.
 */
static int
cifs_readdata_to_iov(struct cifs_readdata *rdata, struct iov_iter *iter)
{
	size_t remaining = rdata->got_bytes;
	unsigned int i;

	for (i = 0; i < rdata->nr_pages; i++) {
		struct page *page = rdata->pages[i];
		size_t copy = min_t(size_t, remaining, PAGE_SIZE);
		size_t written = copy_page_to_iter(page, 0, copy, iter);
		remaining -= written;
		if (written < copy && iov_iter_count(iter) > 0)
			break;
	}
	return remaining ? -EFAULT : 0;
}

static void
cifs_uncached_readv_complete(struct work_struct *work)
{
	struct cifs_readdata *rdata = container_of(work,
						struct cifs_readdata, work);

	complete(&rdata->done);
	kref_put(&rdata->refcount, cifs_uncached_readdata_release);
}

static int
cifs_uncached_read_into_pages(struct TCP_Server_Info *server,
			struct cifs_readdata *rdata, unsigned int len)
{
	int result = 0;
	unsigned int i;
	unsigned int nr_pages = rdata->nr_pages;
	struct kvec iov;

	rdata->got_bytes = 0;
	rdata->tailsz = PAGE_SIZE;
	for (i = 0; i < nr_pages; i++) {
		struct page *page = rdata->pages[i];

		if (len >= PAGE_SIZE) {
			/* enough data to fill the page */
			iov.iov_base = kmap(page);
			iov.iov_len = PAGE_SIZE;
			cifs_dbg(FYI, "%u: iov_base=%p iov_len=%zu\n",
				 i, iov.iov_base, iov.iov_len);
			len -= PAGE_SIZE;
		} else if (len > 0) {
			/* enough for partial page, fill and zero the rest */
			iov.iov_base = kmap(page);
			iov.iov_len = len;
			cifs_dbg(FYI, "%u: iov_base=%p iov_len=%zu\n",
				 i, iov.iov_base, iov.iov_len);
			memset(iov.iov_base + len, '\0', PAGE_SIZE - len);
			rdata->tailsz = len;
			len = 0;
		} else {
			/* no need to hold page hostage */
			rdata->pages[i] = NULL;
			rdata->nr_pages--;
			put_page(page);
			continue;
		}

		result = cifs_readv_from_socket(server, &iov, 1, iov.iov_len);
		kunmap(page);
		if (result < 0)
			break;

		rdata->got_bytes += result;
	}

	return rdata->got_bytes > 0 && result != -ECONNABORTED ?
						rdata->got_bytes : result;
}

static int
cifs_send_async_read(loff_t offset, size_t len, struct cifsFileInfo *open_file,
		     struct cifs_sb_info *cifs_sb, struct list_head *rdata_list)
{
	struct cifs_readdata *rdata;
	unsigned int npages, rsize, credits;
	size_t cur_len;
	int rc;
	pid_t pid;
	struct TCP_Server_Info *server;

	server = tlink_tcon(open_file->tlink)->ses->server;

	if (cifs_sb->mnt_cifs_flags & CIFS_MOUNT_RWPIDFORWARD)
		pid = open_file->pid;
	else
		pid = current->tgid;

	do {
		rc = server->ops->wait_mtu_credits(server, cifs_sb->rsize,
						   &rsize, &credits);
		if (rc)
			break;

		cur_len = min_t(const size_t, len, rsize);
		npages = DIV_ROUND_UP(cur_len, PAGE_SIZE);

		/* allocate a readdata struct */
		rdata = cifs_readdata_alloc(npages,
					    cifs_uncached_readv_complete);
		if (!rdata) {
			add_credits_and_wake_if(server, credits, 0);
			rc = -ENOMEM;
			break;
		}

		rc = cifs_read_allocate_pages(rdata, npages);
		if (rc)
			goto error;

		rdata->cfile = cifsFileInfo_get(open_file);
		rdata->nr_pages = npages;
		rdata->offset = offset;
		rdata->bytes = cur_len;
		rdata->pid = pid;
		rdata->pagesz = PAGE_SIZE;
		rdata->read_into_pages = cifs_uncached_read_into_pages;
		rdata->credits = credits;

		if (!rdata->cfile->invalidHandle ||
		    !cifs_reopen_file(rdata->cfile, true))
			rc = server->ops->async_readv(rdata);
error:
		if (rc) {
			add_credits_and_wake_if(server, rdata->credits, 0);
			kref_put(&rdata->refcount,
				 cifs_uncached_readdata_release);
			if (rc == -EAGAIN)
				continue;
			break;
		}

		list_add_tail(&rdata->list, rdata_list);
		offset += cur_len;
		len -= cur_len;
	} while (len > 0);

	return rc;
}

ssize_t cifs_user_readv(struct kiocb *iocb, struct iov_iter *to)
{
	struct file *file = iocb->ki_filp;
	ssize_t rc;
	size_t len;
	ssize_t total_read = 0;
	loff_t offset = iocb->ki_pos;
	struct cifs_sb_info *cifs_sb;
	struct cifs_tcon *tcon;
	struct cifsFileInfo *open_file;
	struct cifs_readdata *rdata, *tmp;
	struct list_head rdata_list;

	len = iov_iter_count(to);
	if (!len)
		return 0;

	INIT_LIST_HEAD(&rdata_list);
	cifs_sb = CIFS_SB(file->f_path.dentry->d_sb);
	open_file = file->private_data;
	tcon = tlink_tcon(open_file->tlink);

	if (!tcon->ses->server->ops->async_readv)
		return -ENOSYS;

	if ((file->f_flags & O_ACCMODE) == O_WRONLY)
		cifs_dbg(FYI, "attempting read on write only file instance\n");

	rc = cifs_send_async_read(offset, len, open_file, cifs_sb, &rdata_list);

	/* if at least one read request send succeeded, then reset rc */
	if (!list_empty(&rdata_list))
		rc = 0;

	len = iov_iter_count(to);
	/* the loop below should proceed in the order of increasing offsets */
again:
	list_for_each_entry_safe(rdata, tmp, &rdata_list, list) {
		if (!rc) {
			/* FIXME: freezable sleep too? */
			rc = wait_for_completion_killable(&rdata->done);
			if (rc)
				rc = -EINTR;
			else if (rdata->result == -EAGAIN) {
				/* resend call if it's a retryable error */
				struct list_head tmp_list;
				unsigned int got_bytes = rdata->got_bytes;

				list_del_init(&rdata->list);
				INIT_LIST_HEAD(&tmp_list);

				/*
				 * Got a part of data and then reconnect has
				 * happened -- fill the buffer and continue
				 * reading.
				 */
				if (got_bytes && got_bytes < rdata->bytes) {
					rc = cifs_readdata_to_iov(rdata, to);
					if (rc) {
						kref_put(&rdata->refcount,
						cifs_uncached_readdata_release);
						continue;
					}
				}

				rc = cifs_send_async_read(
						rdata->offset + got_bytes,
						rdata->bytes - got_bytes,
						rdata->cfile, cifs_sb,
						&tmp_list);

				list_splice(&tmp_list, &rdata_list);

				kref_put(&rdata->refcount,
					 cifs_uncached_readdata_release);
				goto again;
			} else if (rdata->result)
				rc = rdata->result;
			else
				rc = cifs_readdata_to_iov(rdata, to);

			/* if there was a short read -- discard anything left */
			if (rdata->got_bytes && rdata->got_bytes < rdata->bytes)
				rc = -ENODATA;
		}
		list_del_init(&rdata->list);
		kref_put(&rdata->refcount, cifs_uncached_readdata_release);
	}

	total_read = len - iov_iter_count(to);

	cifs_stats_bytes_read(tcon, total_read);

	/* mask nodata case */
	if (rc == -ENODATA)
		rc = 0;

	if (total_read) {
		iocb->ki_pos += total_read;
		return total_read;
	}
	return rc;
}

ssize_t
cifs_strict_readv(struct kiocb *iocb, struct iov_iter *to)
{
	struct inode *inode = file_inode(iocb->ki_filp);
	struct cifsInodeInfo *cinode = CIFS_I(inode);
	struct cifs_sb_info *cifs_sb = CIFS_SB(inode->i_sb);
	struct cifsFileInfo *cfile = (struct cifsFileInfo *)
						iocb->ki_filp->private_data;
	struct cifs_tcon *tcon = tlink_tcon(cfile->tlink);
	int rc = -EACCES;

	/*
	 * In strict cache mode we need to read from the server all the time
	 * if we don't have level II oplock because the server can delay mtime
	 * change - so we can't make a decision about inode invalidating.
	 * And we can also fail with pagereading if there are mandatory locks
	 * on pages affected by this read but not on the region from pos to
	 * pos+len-1.
	 */
	if (!CIFS_CACHE_READ(cinode))
		return cifs_user_readv(iocb, to);

	if (cap_unix(tcon->ses) &&
	    (CIFS_UNIX_FCNTL_CAP & le64_to_cpu(tcon->fsUnixInfo.Capability)) &&
	    ((cifs_sb->mnt_cifs_flags & CIFS_MOUNT_NOPOSIXBRL) == 0))
		return generic_file_read_iter(iocb, to);

	/*
	 * We need to hold the sem to be sure nobody modifies lock list
	 * with a brlock that prevents reading.
	 */
	down_read(&cinode->lock_sem);
	if (!cifs_find_lock_conflict(cfile, iocb->ki_pos, iov_iter_count(to),
				     tcon->ses->server->vals->shared_lock_type,
				     NULL, CIFS_READ_OP))
		rc = generic_file_read_iter(iocb, to);
	up_read(&cinode->lock_sem);
	return rc;
}

static ssize_t
cifs_read(struct file *file, char *read_data, size_t read_size, loff_t *offset)
{
	int rc = -EACCES;
	unsigned int bytes_read = 0;
	unsigned int total_read;
	unsigned int current_read_size;
	unsigned int rsize;
	struct cifs_sb_info *cifs_sb;
	struct cifs_tcon *tcon;
	struct TCP_Server_Info *server;
	unsigned int xid;
	char *cur_offset;
	struct cifsFileInfo *open_file;
	struct cifs_io_parms io_parms;
	int buf_type = CIFS_NO_BUFFER;
	__u32 pid;

	xid = get_xid();
	cifs_sb = CIFS_SB(file->f_path.dentry->d_sb);

	/* FIXME: set up handlers for larger reads and/or convert to async */
	rsize = min_t(unsigned int, cifs_sb->rsize, CIFSMaxBufSize);

	if (file->private_data == NULL) {
		rc = -EBADF;
		free_xid(xid);
		return rc;
	}
	open_file = file->private_data;
	tcon = tlink_tcon(open_file->tlink);
	server = tcon->ses->server;

	if (!server->ops->sync_read) {
		free_xid(xid);
		return -ENOSYS;
	}

	if (cifs_sb->mnt_cifs_flags & CIFS_MOUNT_RWPIDFORWARD)
		pid = open_file->pid;
	else
		pid = current->tgid;

	if ((file->f_flags & O_ACCMODE) == O_WRONLY)
		cifs_dbg(FYI, "attempting read on write only file instance\n");

	for (total_read = 0, cur_offset = read_data; read_size > total_read;
	     total_read += bytes_read, cur_offset += bytes_read) {
		do {
			current_read_size = min_t(uint, read_size - total_read,
						  rsize);
			/*
			 * For windows me and 9x we do not want to request more
			 * than it negotiated since it will refuse the read
			 * then.
			 */
			if ((tcon->ses) && !(tcon->ses->capabilities &
				tcon->ses->server->vals->cap_large_files)) {
				current_read_size = min_t(uint,
					current_read_size, CIFSMaxBufSize);
			}
			if (open_file->invalidHandle) {
				rc = cifs_reopen_file(open_file, true);
				if (rc != 0)
					break;
			}
			io_parms.pid = pid;
			io_parms.tcon = tcon;
			io_parms.offset = *offset;
			io_parms.length = current_read_size;
			rc = server->ops->sync_read(xid, open_file, &io_parms,
						    &bytes_read, &cur_offset,
						    &buf_type);
		} while (rc == -EAGAIN);

		if (rc || (bytes_read == 0)) {
			if (total_read) {
				break;
			} else {
				free_xid(xid);
				return rc;
			}
		} else {
			cifs_stats_bytes_read(tcon, total_read);
			*offset += bytes_read;
		}
	}
	free_xid(xid);
	return total_read;
}

/*
 * If the page is mmap'ed into a process' page tables, then we need to make
 * sure that it doesn't change while being written back.
 */
static int
cifs_page_mkwrite(struct vm_area_struct *vma, struct vm_fault *vmf)
{
	struct page *page = vmf->page;

	lock_page(page);
	return VM_FAULT_LOCKED;
}

static struct vm_operations_struct cifs_file_vm_ops = {
	.fault = filemap_fault,
	.map_pages = filemap_map_pages,
	.page_mkwrite = cifs_page_mkwrite,
	.remap_pages = generic_file_remap_pages,
};

int cifs_file_strict_mmap(struct file *file, struct vm_area_struct *vma)
{
	int rc, xid;
	struct inode *inode = file_inode(file);

	xid = get_xid();

	if (!CIFS_CACHE_READ(CIFS_I(inode))) {
		rc = cifs_zap_mapping(inode);
		if (rc)
			return rc;
	}

	rc = generic_file_mmap(file, vma);
	if (rc == 0)
		vma->vm_ops = &cifs_file_vm_ops;
	free_xid(xid);
	return rc;
}

int cifs_file_mmap(struct file *file, struct vm_area_struct *vma)
{
	int rc, xid;

	xid = get_xid();
	rc = cifs_revalidate_file(file);
	if (rc) {
		cifs_dbg(FYI, "Validation prior to mmap failed, error=%d\n",
			 rc);
		free_xid(xid);
		return rc;
	}
	rc = generic_file_mmap(file, vma);
	if (rc == 0)
		vma->vm_ops = &cifs_file_vm_ops;
	free_xid(xid);
	return rc;
}

static void
cifs_readv_complete(struct work_struct *work)
{
	unsigned int i, got_bytes;
	struct cifs_readdata *rdata = container_of(work,
						struct cifs_readdata, work);

	got_bytes = rdata->got_bytes;
	for (i = 0; i < rdata->nr_pages; i++) {
		struct page *page = rdata->pages[i];

		lru_cache_add_file(page);

		if (rdata->result == 0 ||
		    (rdata->result == -EAGAIN && got_bytes)) {
			flush_dcache_page(page);
			SetPageUptodate(page);
		}

		unlock_page(page);

		if (rdata->result == 0 ||
		    (rdata->result == -EAGAIN && got_bytes))
			cifs_readpage_to_fscache(rdata->mapping->host, page);

		got_bytes -= min_t(unsigned int, PAGE_CACHE_SIZE, got_bytes);

		page_cache_release(page);
		rdata->pages[i] = NULL;
	}
	kref_put(&rdata->refcount, cifs_readdata_release);
}

static int
cifs_readpages_read_into_pages(struct TCP_Server_Info *server,
			struct cifs_readdata *rdata, unsigned int len)
{
	int result = 0;
	unsigned int i;
	u64 eof;
	pgoff_t eof_index;
	unsigned int nr_pages = rdata->nr_pages;
	struct kvec iov;

	/* determine the eof that the server (probably) has */
	eof = CIFS_I(rdata->mapping->host)->server_eof;
	eof_index = eof ? (eof - 1) >> PAGE_CACHE_SHIFT : 0;
	cifs_dbg(FYI, "eof=%llu eof_index=%lu\n", eof, eof_index);

	rdata->got_bytes = 0;
	rdata->tailsz = PAGE_CACHE_SIZE;
	for (i = 0; i < nr_pages; i++) {
		struct page *page = rdata->pages[i];

		if (len >= PAGE_CACHE_SIZE) {
			/* enough data to fill the page */
			iov.iov_base = kmap(page);
			iov.iov_len = PAGE_CACHE_SIZE;
			cifs_dbg(FYI, "%u: idx=%lu iov_base=%p iov_len=%zu\n",
				 i, page->index, iov.iov_base, iov.iov_len);
			len -= PAGE_CACHE_SIZE;
		} else if (len > 0) {
			/* enough for partial page, fill and zero the rest */
			iov.iov_base = kmap(page);
			iov.iov_len = len;
			cifs_dbg(FYI, "%u: idx=%lu iov_base=%p iov_len=%zu\n",
				 i, page->index, iov.iov_base, iov.iov_len);
			memset(iov.iov_base + len,
				'\0', PAGE_CACHE_SIZE - len);
			rdata->tailsz = len;
			len = 0;
		} else if (page->index > eof_index) {
			/*
			 * The VFS will not try to do readahead past the
			 * i_size, but it's possible that we have outstanding
			 * writes with gaps in the middle and the i_size hasn't
			 * caught up yet. Populate those with zeroed out pages
			 * to prevent the VFS from repeatedly attempting to
			 * fill them until the writes are flushed.
			 */
			zero_user(page, 0, PAGE_CACHE_SIZE);
			lru_cache_add_file(page);
			flush_dcache_page(page);
			SetPageUptodate(page);
			unlock_page(page);
			page_cache_release(page);
			rdata->pages[i] = NULL;
			rdata->nr_pages--;
			continue;
		} else {
			/* no need to hold page hostage */
			lru_cache_add_file(page);
			unlock_page(page);
			page_cache_release(page);
			rdata->pages[i] = NULL;
			rdata->nr_pages--;
			continue;
		}

		result = cifs_readv_from_socket(server, &iov, 1, iov.iov_len);
		kunmap(page);
		if (result < 0)
			break;

		rdata->got_bytes += result;
	}

	return rdata->got_bytes > 0 && result != -ECONNABORTED ?
						rdata->got_bytes : result;
}

static int
readpages_get_pages(struct address_space *mapping, struct list_head *page_list,
		    unsigned int rsize, struct list_head *tmplist,
		    unsigned int *nr_pages, loff_t *offset, unsigned int *bytes)
{
	struct page *page, *tpage;
	unsigned int expected_index;
	int rc;

	INIT_LIST_HEAD(tmplist);

	page = list_entry(page_list->prev, struct page, lru);

	/*
	 * Lock the page and put it in the cache. Since no one else
	 * should have access to this page, we're safe to simply set
	 * PG_locked without checking it first.
	 */
	__set_page_locked(page);
	rc = add_to_page_cache_locked(page, mapping,
				      page->index, GFP_KERNEL);

	/* give up if we can't stick it in the cache */
	if (rc) {
		__clear_page_locked(page);
		return rc;
	}

	/* move first page to the tmplist */
	*offset = (loff_t)page->index << PAGE_CACHE_SHIFT;
	*bytes = PAGE_CACHE_SIZE;
	*nr_pages = 1;
	list_move_tail(&page->lru, tmplist);

	/* now try and add more pages onto the request */
	expected_index = page->index + 1;
	list_for_each_entry_safe_reverse(page, tpage, page_list, lru) {
		/* discontinuity ? */
		if (page->index != expected_index)
			break;

		/* would this page push the read over the rsize? */
		if (*bytes + PAGE_CACHE_SIZE > rsize)
			break;

		__set_page_locked(page);
		if (add_to_page_cache_locked(page, mapping, page->index,
								GFP_KERNEL)) {
			__clear_page_locked(page);
			break;
		}
		list_move_tail(&page->lru, tmplist);
		(*bytes) += PAGE_CACHE_SIZE;
		expected_index++;
		(*nr_pages)++;
	}
	return rc;
}

static int cifs_readpages(struct file *file, struct address_space *mapping,
	struct list_head *page_list, unsigned num_pages)
{
	int rc;
	struct list_head tmplist;
	struct cifsFileInfo *open_file = file->private_data;
	struct cifs_sb_info *cifs_sb = CIFS_SB(file->f_path.dentry->d_sb);
	struct TCP_Server_Info *server;
	pid_t pid;

	/*
	 * Reads as many pages as possible from fscache. Returns -ENOBUFS
	 * immediately if the cookie is negative
	 *
	 * After this point, every page in the list might have PG_fscache set,
	 * so we will need to clean that up off of every page we don't use.
	 */
	rc = cifs_readpages_from_fscache(mapping->host, mapping, page_list,
					 &num_pages);
	if (rc == 0)
		return rc;

	if (cifs_sb->mnt_cifs_flags & CIFS_MOUNT_RWPIDFORWARD)
		pid = open_file->pid;
	else
		pid = current->tgid;

	rc = 0;
	server = tlink_tcon(open_file->tlink)->ses->server;

	cifs_dbg(FYI, "%s: file=%p mapping=%p num_pages=%u\n",
		 __func__, file, mapping, num_pages);

	/*
	 * Start with the page at end of list and move it to private
	 * list. Do the same with any following pages until we hit
	 * the rsize limit, hit an index discontinuity, or run out of
	 * pages. Issue the async read and then start the loop again
	 * until the list is empty.
	 *
	 * Note that list order is important. The page_list is in
	 * the order of declining indexes. When we put the pages in
	 * the rdata->pages, then we want them in increasing order.
	 */
	while (!list_empty(page_list)) {
		unsigned int i, nr_pages, bytes, rsize;
		loff_t offset;
		struct page *page, *tpage;
		struct cifs_readdata *rdata;
		unsigned credits;

		rc = server->ops->wait_mtu_credits(server, cifs_sb->rsize,
						   &rsize, &credits);
		if (rc)
			break;

		/*
		 * Give up immediately if rsize is too small to read an entire
		 * page. The VFS will fall back to readpage. We should never
		 * reach this point however since we set ra_pages to 0 when the
		 * rsize is smaller than a cache page.
		 */
		if (unlikely(rsize < PAGE_CACHE_SIZE)) {
			add_credits_and_wake_if(server, credits, 0);
			return 0;
		}

		rc = readpages_get_pages(mapping, page_list, rsize, &tmplist,
					 &nr_pages, &offset, &bytes);
		if (rc) {
			add_credits_and_wake_if(server, credits, 0);
			break;
		}

		rdata = cifs_readdata_alloc(nr_pages, cifs_readv_complete);
		if (!rdata) {
			/* best to give up if we're out of mem */
			list_for_each_entry_safe(page, tpage, &tmplist, lru) {
				list_del(&page->lru);
				lru_cache_add_file(page);
				unlock_page(page);
				page_cache_release(page);
			}
			rc = -ENOMEM;
			add_credits_and_wake_if(server, credits, 0);
			break;
		}

		rdata->cfile = cifsFileInfo_get(open_file);
		rdata->mapping = mapping;
		rdata->offset = offset;
		rdata->bytes = bytes;
		rdata->pid = pid;
		rdata->pagesz = PAGE_CACHE_SIZE;
		rdata->read_into_pages = cifs_readpages_read_into_pages;
		rdata->credits = credits;

		list_for_each_entry_safe(page, tpage, &tmplist, lru) {
			list_del(&page->lru);
			rdata->pages[rdata->nr_pages++] = page;
		}

		if (!rdata->cfile->invalidHandle ||
		    !cifs_reopen_file(rdata->cfile, true))
			rc = server->ops->async_readv(rdata);
		if (rc) {
			add_credits_and_wake_if(server, rdata->credits, 0);
			for (i = 0; i < rdata->nr_pages; i++) {
				page = rdata->pages[i];
				lru_cache_add_file(page);
				unlock_page(page);
				page_cache_release(page);
				if (rc == -EAGAIN)
					list_add_tail(&page->lru, &tmplist);
			}
			kref_put(&rdata->refcount, cifs_readdata_release);
			if (rc == -EAGAIN) {
				/* Re-add pages to the page_list and retry */
				list_splice(&tmplist, page_list);
				continue;
			}
			break;
		}

		kref_put(&rdata->refcount, cifs_readdata_release);
	}

	/* Any pages that have been shown to fscache but didn't get added to
	 * the pagecache must be uncached before they get returned to the
	 * allocator.
	 */
	cifs_fscache_readpages_cancel(mapping->host, page_list);
	return rc;
}

/*
 * cifs_readpage_worker must be called with the page pinned
 */
static int cifs_readpage_worker(struct file *file, struct page *page,
	loff_t *poffset)
{
	char *read_data;
	int rc;

	/* Is the page cached? */
	rc = cifs_readpage_from_fscache(file_inode(file), page);
	if (rc == 0)
		goto read_complete;

	read_data = kmap(page);
	/* for reads over a certain size could initiate async read ahead */

	rc = cifs_read(file, read_data, PAGE_CACHE_SIZE, poffset);

	if (rc < 0)
		goto io_error;
	else
		cifs_dbg(FYI, "Bytes read %d\n", rc);

	file_inode(file)->i_atime =
		current_fs_time(file_inode(file)->i_sb);

	if (PAGE_CACHE_SIZE > rc)
		memset(read_data + rc, 0, PAGE_CACHE_SIZE - rc);

	flush_dcache_page(page);
	SetPageUptodate(page);

	/* send this page to the cache */
	cifs_readpage_to_fscache(file_inode(file), page);

	rc = 0;

io_error:
	kunmap(page);
	unlock_page(page);

read_complete:
	return rc;
}

static int cifs_readpage(struct file *file, struct page *page)
{
	loff_t offset = (loff_t)page->index << PAGE_CACHE_SHIFT;
	int rc = -EACCES;
	unsigned int xid;

	xid = get_xid();

	if (file->private_data == NULL) {
		rc = -EBADF;
		free_xid(xid);
		return rc;
	}

	cifs_dbg(FYI, "readpage %p at offset %d 0x%x\n",
		 page, (int)offset, (int)offset);

	rc = cifs_readpage_worker(file, page, &offset);

	free_xid(xid);
	return rc;
}

static int is_inode_writable(struct cifsInodeInfo *cifs_inode)
{
	struct cifsFileInfo *open_file;

	spin_lock(&cifs_file_list_lock);
	list_for_each_entry(open_file, &cifs_inode->openFileList, flist) {
		if (OPEN_FMODE(open_file->f_flags) & FMODE_WRITE) {
			spin_unlock(&cifs_file_list_lock);
			return 1;
		}
	}
	spin_unlock(&cifs_file_list_lock);
	return 0;
}

/* We do not want to update the file size from server for inodes
   open for write - to avoid races with writepage extending
   the file - in the future we could consider allowing
   refreshing the inode only on increases in the file size
   but this is tricky to do without racing with writebehind
   page caching in the current Linux kernel design */
bool is_size_safe_to_change(struct cifsInodeInfo *cifsInode, __u64 end_of_file)
{
	if (!cifsInode)
		return true;

	if (is_inode_writable(cifsInode)) {
		/* This inode is open for write at least once */
		struct cifs_sb_info *cifs_sb;

		cifs_sb = CIFS_SB(cifsInode->vfs_inode.i_sb);
		if (cifs_sb->mnt_cifs_flags & CIFS_MOUNT_DIRECT_IO) {
			/* since no page cache to corrupt on directio
			we can change size safely */
			return true;
		}

		if (i_size_read(&cifsInode->vfs_inode) < end_of_file)
			return true;

		return false;
	} else
		return true;
}

static int cifs_write_begin(struct file *file, struct address_space *mapping,
			loff_t pos, unsigned len, unsigned flags,
			struct page **pagep, void **fsdata)
{
	int oncethru = 0;
	pgoff_t index = pos >> PAGE_CACHE_SHIFT;
	loff_t offset = pos & (PAGE_CACHE_SIZE - 1);
	loff_t page_start = pos & PAGE_MASK;
	loff_t i_size;
	struct page *page;
	int rc = 0;

	cifs_dbg(FYI, "write_begin from %lld len %d\n", (long long)pos, len);

start:
	page = grab_cache_page_write_begin(mapping, index, flags);
	if (!page) {
		rc = -ENOMEM;
		goto out;
	}

	if (PageUptodate(page))
		goto out;

	/*
	 * If we write a full page it will be up to date, no need to read from
	 * the server. If the write is short, we'll end up doing a sync write
	 * instead.
	 */
	if (len == PAGE_CACHE_SIZE)
		goto out;

	/*
	 * optimize away the read when we have an oplock, and we're not
	 * expecting to use any of the data we'd be reading in. That
	 * is, when the page lies beyond the EOF, or straddles the EOF
	 * and the write will cover all of the existing data.
	 */
	if (CIFS_CACHE_READ(CIFS_I(mapping->host))) {
		i_size = i_size_read(mapping->host);
		if (page_start >= i_size ||
		    (offset == 0 && (pos + len) >= i_size)) {
			zero_user_segments(page, 0, offset,
					   offset + len,
					   PAGE_CACHE_SIZE);
			/*
			 * PageChecked means that the parts of the page
			 * to which we're not writing are considered up
			 * to date. Once the data is copied to the
			 * page, it can be set uptodate.
			 */
			SetPageChecked(page);
			goto out;
		}
	}

	if ((file->f_flags & O_ACCMODE) != O_WRONLY && !oncethru) {
		/*
		 * might as well read a page, it is fast enough. If we get
		 * an error, we don't need to return it. cifs_write_end will
		 * do a sync write instead since PG_uptodate isn't set.
		 */
		cifs_readpage_worker(file, page, &page_start);
		page_cache_release(page);
		oncethru = 1;
		goto start;
	} else {
		/* we could try using another file handle if there is one -
		   but how would we lock it to prevent close of that handle
		   racing with this read? In any case
		   this will be written out by write_end so is fine */
	}
out:
	*pagep = page;
	return rc;
}

static int cifs_release_page(struct page *page, gfp_t gfp)
{
	if (PagePrivate(page))
		return 0;

	return cifs_fscache_release_page(page, gfp);
}

static void cifs_invalidate_page(struct page *page, unsigned int offset,
				 unsigned int length)
{
	struct cifsInodeInfo *cifsi = CIFS_I(page->mapping->host);

	if (offset == 0 && length == PAGE_CACHE_SIZE)
		cifs_fscache_invalidate_page(page, &cifsi->vfs_inode);
}

static int cifs_launder_page(struct page *page)
{
	int rc = 0;
	loff_t range_start = page_offset(page);
	loff_t range_end = range_start + (loff_t)(PAGE_CACHE_SIZE - 1);
	struct writeback_control wbc = {
		.sync_mode = WB_SYNC_ALL,
		.nr_to_write = 0,
		.range_start = range_start,
		.range_end = range_end,
	};

	cifs_dbg(FYI, "Launder page: %p\n", page);

	if (clear_page_dirty_for_io(page))
		rc = cifs_writepage_locked(page, &wbc);

	cifs_fscache_invalidate_page(page, page->mapping->host);
	return rc;
}

void cifs_oplock_break(struct work_struct *work)
{
	struct cifsFileInfo *cfile = container_of(work, struct cifsFileInfo,
						  oplock_break);
	struct inode *inode = cfile->dentry->d_inode;
	struct cifsInodeInfo *cinode = CIFS_I(inode);
	struct cifs_tcon *tcon = tlink_tcon(cfile->tlink);
	struct TCP_Server_Info *server = tcon->ses->server;
	int rc = 0;

	wait_on_bit(&cinode->flags, CIFS_INODE_PENDING_WRITERS,
			TASK_UNINTERRUPTIBLE);

	server->ops->downgrade_oplock(server, cinode,
		test_bit(CIFS_INODE_DOWNGRADE_OPLOCK_TO_L2, &cinode->flags));

	if (!CIFS_CACHE_WRITE(cinode) && CIFS_CACHE_READ(cinode) &&
						cifs_has_mand_locks(cinode)) {
		cifs_dbg(FYI, "Reset oplock to None for inode=%p due to mand locks\n",
			 inode);
		cinode->oplock = 0;
	}

	if (inode && S_ISREG(inode->i_mode)) {
		if (CIFS_CACHE_READ(cinode))
			break_lease(inode, O_RDONLY);
		else
			break_lease(inode, O_WRONLY);
		rc = filemap_fdatawrite(inode->i_mapping);
		if (!CIFS_CACHE_READ(cinode)) {
			rc = filemap_fdatawait(inode->i_mapping);
			mapping_set_error(inode->i_mapping, rc);
			cifs_zap_mapping(inode);
		}
		cifs_dbg(FYI, "Oplock flush inode %p rc %d\n", inode, rc);
	}

	rc = cifs_push_locks(cfile);
	if (rc)
		cifs_dbg(VFS, "Push locks rc = %d\n", rc);

	/*
	 * releasing stale oplock after recent reconnect of smb session using
	 * a now incorrect file handle is not a data integrity issue but do
	 * not bother sending an oplock release if session to server still is
	 * disconnected since oplock already released by the server
	 */
	if (!cfile->oplock_break_cancelled) {
		rc = tcon->ses->server->ops->oplock_response(tcon, &cfile->fid,
							     cinode);
		cifs_dbg(FYI, "Oplock release rc = %d\n", rc);
	}
	cifs_done_oplock_break(cinode);
}

/*
 * The presence of cifs_direct_io() in the address space ops vector
 * allowes open() O_DIRECT flags which would have failed otherwise.
 *
 * In the non-cached mode (mount with cache=none), we shunt off direct read and write requests
 * so this method should never be called.
 *
 * Direct IO is not yet supported in the cached mode. 
 */
static ssize_t
cifs_direct_io(int rw, struct kiocb *iocb, struct iov_iter *iter,
               loff_t pos)
{
        /*
         * FIXME
         * Eventually need to support direct IO for non forcedirectio mounts
         */
        return -EINVAL;
}


const struct address_space_operations cifs_addr_ops = {
	.readpage = cifs_readpage,
	.readpages = cifs_readpages,
	.writepage = cifs_writepage,
	.writepages = cifs_writepages,
	.write_begin = cifs_write_begin,
	.write_end = cifs_write_end,
	.set_page_dirty = __set_page_dirty_nobuffers,
	.releasepage = cifs_release_page,
	.direct_IO = cifs_direct_io,
	.invalidatepage = cifs_invalidate_page,
	.launder_page = cifs_launder_page,
};

/*
 * cifs_readpages requires the server to support a buffer large enough to
 * contain the header plus one complete page of data.  Otherwise, we need
 * to leave cifs_readpages out of the address space operations.
 */
const struct address_space_operations cifs_addr_ops_smallbuf = {
	.readpage = cifs_readpage,
	.writepage = cifs_writepage,
	.writepages = cifs_writepages,
	.write_begin = cifs_write_begin,
	.write_end = cifs_write_end,
	.set_page_dirty = __set_page_dirty_nobuffers,
	.releasepage = cifs_release_page,
	.invalidatepage = cifs_invalidate_page,
	.launder_page = cifs_launder_page,
};<|MERGE_RESOLUTION|>--- conflicted
+++ resolved
@@ -2487,21 +2487,12 @@
 
 	do {
 		unsigned int wsize, credits;
-<<<<<<< HEAD
 
 		rc = server->ops->wait_mtu_credits(server, cifs_sb->wsize,
 						   &wsize, &credits);
 		if (rc)
 			break;
 
-=======
-
-		rc = server->ops->wait_mtu_credits(server, cifs_sb->wsize,
-						   &wsize, &credits);
-		if (rc)
-			break;
-
->>>>>>> 9e82bf01
 		nr_pages = get_numpages(wsize, len, &cur_len);
 		wdata = cifs_writedata_alloc(nr_pages,
 					     cifs_uncached_writev_complete);
