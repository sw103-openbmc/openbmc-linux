--- conflicted
+++ resolved
@@ -489,11 +489,7 @@
 #define  PCI_EXP_LNKSTA_CLS	0x000f	/* Current Link Speed */
 #define  PCI_EXP_LNKSTA_CLS_2_5GB 0x0001 /* Current Link Speed 2.5GT/s */
 #define  PCI_EXP_LNKSTA_CLS_5_0GB 0x0002 /* Current Link Speed 5.0GT/s */
-<<<<<<< HEAD
-#define  PCI_EXP_LNKSTA_NLW	0x03f0	/* Nogotiated Link Width */
-=======
 #define  PCI_EXP_LNKSTA_NLW	0x03f0	/* Negotiated Link Width */
->>>>>>> d8ec26d7
 #define  PCI_EXP_LNKSTA_NLW_SHIFT 4	/* start of NLW mask in link status */
 #define  PCI_EXP_LNKSTA_LT	0x0800	/* Link Training */
 #define  PCI_EXP_LNKSTA_SLC	0x1000	/* Slot Clock Configuration */
@@ -561,12 +557,8 @@
 #define  PCI_EXP_DEVCAP2_OBFF_MSG	0x00040000 /* New message signaling */
 #define  PCI_EXP_DEVCAP2_OBFF_WAKE	0x00080000 /* Re-use WAKE# for OBFF */
 #define PCI_EXP_DEVCTL2		40	/* Device Control 2 */
-<<<<<<< HEAD
-#define  PCI_EXP_DEVCTL2_ARI		0x20	/* Alternative Routing-ID */
-=======
 #define  PCI_EXP_DEVCTL2_COMP_TIMEOUT	0x000f	/* Completion Timeout Value */
 #define  PCI_EXP_DEVCTL2_ARI		0x0020	/* Alternative Routing-ID */
->>>>>>> d8ec26d7
 #define  PCI_EXP_DEVCTL2_IDO_REQ_EN	0x0100	/* Allow IDO for requests */
 #define  PCI_EXP_DEVCTL2_IDO_CMP_EN	0x0200	/* Allow IDO for completions */
 #define  PCI_EXP_DEVCTL2_LTR_EN		0x0400	/* Enable LTR mechanism */
