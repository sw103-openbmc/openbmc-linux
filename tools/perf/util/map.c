--- conflicted
+++ resolved
@@ -104,45 +104,6 @@
 
 #define DSO__DELETED "(deleted)"
 
-<<<<<<< HEAD
-struct symbol *map__find_symbol(struct map *self, u64 addr,
-				symbol_filter_t filter)
-{
-	if (!dso__loaded(self->dso, self->type)) {
-		int nr = dso__load(self->dso, self, filter);
-
-		if (nr < 0) {
-			if (self->dso->has_build_id) {
-				char sbuild_id[BUILD_ID_SIZE * 2 + 1];
-
-				build_id__sprintf(self->dso->build_id,
-						  sizeof(self->dso->build_id),
-						  sbuild_id);
-				pr_warning("%s with build id %s not found",
-					   self->dso->long_name, sbuild_id);
-			} else
-				pr_warning("Failed to open %s",
-					   self->dso->long_name);
-			pr_warning(", continuing without symbols\n");
-			return NULL;
-		} else if (nr == 0) {
-			const char *name = self->dso->long_name;
-			const size_t len = strlen(name);
-			const size_t real_len = len - sizeof(DSO__DELETED);
-
-			if (len > sizeof(DSO__DELETED) &&
-			    strcmp(name + real_len + 1, DSO__DELETED) == 0) {
-				pr_warning("%.*s was updated, restart the long running apps that use it!\n",
-					   (int)real_len, name);
-			} else {
-				pr_warning("no symbols found in %s, maybe install a debug package?\n", name);
-			}
-			return NULL;
-		}
-	}
-
-	return self->dso->find_symbol(self->dso, self->type, addr);
-=======
 int map__load(struct map *self, struct perf_session *session,
 	      symbol_filter_t filter)
 {
@@ -207,7 +168,6 @@
 		dso__sort_by_name(self->dso, self->type);
 
 	return dso__find_symbol_by_name(self->dso, self->type, name);
->>>>>>> 2fbe74b9
 }
 
 struct map *map__clone(struct map *self)
