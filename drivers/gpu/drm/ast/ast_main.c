--- conflicted
+++ resolved
@@ -116,11 +116,7 @@
 static int ast_detect_chip(struct drm_device *dev, bool *need_post)
 {
 	struct ast_private *ast = dev->dev_private;
-<<<<<<< HEAD
-	uint32_t data, jreg;
-=======
 	uint32_t jreg, scu_rev;
->>>>>>> 2d61e08a
 
 	/*
 	 * If VGA isn't enabled, we need to enable now or subsequent
@@ -130,22 +126,13 @@
 	 */
 	if (!ast_is_vga_enabled(dev)) {
 		ast_enable_vga(dev);
-<<<<<<< HEAD
-		ast_enable_mmio(dev);
-=======
->>>>>>> 2d61e08a
 		DRM_INFO("VGA not enabled on entry, requesting chip POST\n");
 		*need_post = true;
 	} else
 		*need_post = false;
-<<<<<<< HEAD
-	
-=======
-
 
 	/* Enable extended register access */
 	ast_enable_mmio(dev);
->>>>>>> 2d61e08a
 	ast_open_key(ast);
 
 	/* Find out whether P2A works or whether to use device-tree */
@@ -188,10 +175,6 @@
 		}
 	}
 
-<<<<<<< HEAD
-
-=======
->>>>>>> 2d61e08a
 	/* Check if we support wide screen */
 	switch (ast->chip) {
 	case AST1180:
